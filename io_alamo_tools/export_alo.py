import bpy
from . import settings, utils, export_ala, validation

from bpy.props import (StringProperty,
                       BoolProperty,
                       IntProperty,
                       FloatProperty,
                       EnumProperty,
                       PointerProperty,
                       )
from bpy.types import (Panel,
                       Operator,
                       PropertyGroup,
                       )

import mathutils
import math
from math import pi
from mathutils import Vector
from bpy.props import *
from bpy_extras.io_utils import ExportHelper, ImportHelper
import sys
import os
import bmesh
import copy
from contextlib import contextmanager

def skeletonEnumCallback(scene, context):
    armatures = [('None', 'None', '', '', 0)]
    counter = 1
    for arm in bpy.data.objects:  # test if armature exists
        if arm.type == 'ARMATURE':
            armatures.append((arm.name, arm.name, '', '', counter))
            counter += 1

    return armatures


@contextmanager
def disable_exception_traceback():
    """
    All traceback information is suppressed and only the exception type and value are printed
    Used to make user friendly errors
    """
    default_value = getattr(sys, "tracebacklimit", 1000)  # `1000` is a Python's default value
    sys.tracebacklimit = 0
    yield
    sys.tracebacklimit = default_value  # revert changes

class ALO_Exporter(bpy.types.Operator, ExportHelper):

    """ALO Exporter"""  # blender will use this as a tooltip for menu items and buttons.
    bl_idname = "export_mesh.alo"  # unique identifier for buttons and menu items to reference.
    bl_label = "Export ALO File"  # display name in the interface.
    bl_options = {'REGISTER', 'UNDO'}  # enable undo for the operator.
    bl_info = {
        "name": "ALO Exporter",
        "category": "Export",
    }
    filename_ext = ".alo"
    filter_glob : StringProperty(default="*.alo", options={'HIDDEN'})

    filepath : StringProperty(name="File Path", description="Filepath used for exporting the ALO file", maxlen=1024,
                              default="")

    exportAnimations : BoolProperty(
            name="Export Animations",
            description="Export all animation actions as .ALA files, into the same directory",
            default=True,
            )
    exportHiddenObjects : BoolProperty(
            name="Export Hidden Objects",
            description="Export all objects, regardless of if they are hidden",
            default=False,
            )
    checkshadowObjects : BoolProperty(
            name="Check Shadow Objects",
            description="Export all shadows, regardless of if they have non-manifold",
            default=True,
            )

    useNamesFrom: EnumProperty(
        name = "Use Names From",
        description = "Whether the exporter should use object or mesh names.",
        items=(
            ('MESH', "Mesh", ""),
            ('OBJECT', "Object", ""),
        ),
        default = 'MESH',
    )

    skeletonEnum : EnumProperty(
        name='Active Skeleton',
        description = "skeleton that is exported",
        items = skeletonEnumCallback,
    )


    def draw(self, context):
        layout = self.layout
        layout.use_property_split = True

        row = layout.row()
        row.prop(self, "exportAnimations")
        row = layout.row()
        row.prop(self, "exportHiddenObjects")

<<<<<<< HEAD
        row = layout.row(heading="Names From")
        row.use_property_split = False
        row.prop(self, "useNamesFrom", expand = True)

        row = layout.row()
        row.prop(bpy.context.scene.ActiveSkeleton, "skeletonEnum")
=======
        layout.prop(self, "exportAnimations")
        layout.prop(self, "exportHiddenObjects")
        layout.prop(self, "checkshadowObjects")
>>>>>>> 6e4d9bf8

    def execute(self, context):  # execute() is called by blender when running the operator.

        #skeleton and bones

        def create_skeleton():

            utils.setModeToObject()
            armature = utils.findArmature()

            if armature != None:
                armature.hide_render = False
                armature.select_set(True)  # select the skeleton
                bpy.context.view_layer.objects.active = armature
                bpy.ops.object.mode_set(mode='EDIT')

            bone_count_chunk = b"\x01\x02\x00\00"  # add chunk header
            bone_count_chunk += utils.pack_u_short(128)  # add static chunk length
            bone_count_chunk += b'\x00\x00'

            global bone_index_list  # create list of bone indices
            bone_index_list = {"Root": 0}

            # count the bones
            bone_counter = 0
            if armature != None:
                for bone in armature.data.bones:
                    bone_counter += 1   #add before adding to list because we already have root
                    bone_index_list[bone.name] = bone_counter

            global num_bones
            num_bones = bone_counter
            bone_count_chunk += utils.pack_int(num_bones+1)  #+1 because root is added by exporter

            counter = 0
            while counter < 124:  # add padding bytes
                bone_count_chunk += b"\x00"
                counter += 1

            calculate_bone_matrix(armature)

            bone_chunk = create_bone_chunk_root();

            bone_name_per_alo_index = []

            if armature != None:
                bone_name_per_alo_index.append('Root')
                for bone in armature.data.bones:
                    bone_chunk += create_bone_chunk(bone, armature)
                    bone_name_per_alo_index.append(bone.name)

            data = bone_count_chunk
            data += bone_chunk

            header = (b"\x00\x02\x00\00")
            header += utils.pack_int(chunk_size(len(data)))

            if bpy.context.mode != 'OBJECT':
                bpy.ops.object.mode_set(mode='OBJECT')

            file.write(header + data)  # write data to file

            return bone_name_per_alo_index  #used later for mesh animation mapping

        def create_bone_chunk_root():
            bone_name_chunk = b"\x03\x02\x00\00"

            name = 'Root'

            bone_name_encoded = bytes(name, 'utf-8') + b"\x00"
            bone_name_chunk += utils.pack_int(len(bone_name_encoded))
            bone_name_chunk += bone_name_encoded

            bone_v2 = b"\x06\x02\x00\00"  # add chunk name
            bone_v2 += b"\x3c\x00\x00\00"  # add (static) chunk length
            bone_v2 += b"\xff\xff\xff\xff"  # parent
            # add visible
            bone_v2 += b"\x01\x00\x00\00"

            # add billboard
            bone_v2 += utils.pack_int(settings.billboard_array['Disable'])

            # add bone matrix
            bone_v2 += utils.pack_float(bone_matrix['Root'][0][0])
            bone_v2 += utils.pack_float(bone_matrix['Root'][0][1])
            bone_v2 += utils.pack_float(bone_matrix['Root'][0][2])
            bone_v2 += utils.pack_float(bone_matrix['Root'][0][3])

            bone_v2 += utils.pack_float(bone_matrix['Root'][1][0])
            bone_v2 += utils.pack_float(bone_matrix['Root'][1][1])
            bone_v2 += utils.pack_float(bone_matrix['Root'][1][2])
            bone_v2 += utils.pack_float(bone_matrix['Root'][1][3])

            bone_v2 += utils.pack_float(bone_matrix['Root'][2][0])
            bone_v2 += utils.pack_float(bone_matrix['Root'][2][1])
            bone_v2 += utils.pack_float(bone_matrix['Root'][2][2])
            bone_v2 += utils.pack_float(bone_matrix['Root'][2][3])

            bone_header = b"\x02\x02\x00\00"  # add header
            bone_header += utils.pack_int(chunk_size(len(bone_name_chunk) + len(bone_v2)))  # add length of chunk
            bone_header += bone_name_chunk + bone_v2
            return bone_header

        def create_bone_chunk(bone, armature):

            bone_name_chunk = b"\x03\x02\x00\00"

            name = utils.clean_name(bone.name)

            bone_name_encoded = bytes(name, 'utf-8') + b"\x00"
            bone_name_chunk += utils.pack_int(len(bone_name_encoded))
            bone_name_chunk += bone_name_encoded

            bone_v2 = b"\x06\x02\x00\00"  # add chunk name
            bone_v2 += b"\x3c\x00\x00\00"  # add (static) chunk length
            if bone.parent != None:  # add bone parent index
                bone_v2 += utils.pack_int(bone_index_list[bone.parent.name])
            else:
                bone_v2 += b"\x00\x00\x00\x00"  # if parent doesnt exist use 0 (root)


            editBone = armature.data.edit_bones[bone.name]
            # add visible
            if (editBone.Visible == 0):
                bone_v2 += b"\x00\x00\x00\00"
            else:
                bone_v2 += b"\x01\x00\x00\00"

            # add billboard
            bone_v2 += utils.pack_int(settings.billboard_array[editBone.billboardMode.billboardMode])

            # add bone matrix
            bone_v2 += utils.pack_float(bone_matrix[bone.name][0][0])
            bone_v2 += utils.pack_float(bone_matrix[bone.name][0][1])
            bone_v2 += utils.pack_float(bone_matrix[bone.name][0][2])
            bone_v2 += utils.pack_float(bone_matrix[bone.name][0][3])

            bone_v2 += utils.pack_float(bone_matrix[bone.name][1][0])
            bone_v2 += utils.pack_float(bone_matrix[bone.name][1][1])
            bone_v2 += utils.pack_float(bone_matrix[bone.name][1][2])
            bone_v2 += utils.pack_float(bone_matrix[bone.name][1][3])

            bone_v2 += utils.pack_float(bone_matrix[bone.name][2][0])
            bone_v2 += utils.pack_float(bone_matrix[bone.name][2][1])
            bone_v2 += utils.pack_float(bone_matrix[bone.name][2][2])
            bone_v2 += utils.pack_float(bone_matrix[bone.name][2][3])

            bone_header = b"\x02\x02\x00\00"  # add header
            bone_header += utils.pack_int(chunk_size(len(bone_name_chunk) + len(bone_v2)))  # add length of chunk
            bone_header += bone_name_chunk + bone_v2
            return bone_header

        def calculate_bone_matrix(armature):

            global bone_matrix
            bone_matrix = {}

            bone_matrix['Root'] = mathutils.Matrix.Identity(4)

            if armature == None:
                return

            for bone in armature.data.bones:
                editBone = armature.data.edit_bones[bone.name]
                if(bone.parent != None):
                    bone_matrix[editBone.name] = editBone.parent.matrix.inverted() @ editBone.matrix
                else:
                    bone_matrix[editBone.name] = editBone.matrix

        #mesh and materials

        def create_mesh_name_chunk(mesh):
            mesh_name_chunk = b"\x01\x04\x00\00"  # add chunk header
            mesh_name_encoded = bytes(utils.clean_name(mesh.name), 'utf-8') + b"\x00"  # create name
            mesh_name_chunk += utils.pack_int(len(mesh_name_encoded))  # add lenth
            mesh_name_chunk += mesh_name_encoded  # add name
            file.write(mesh_name_chunk)

        def create_mesh_info_chunk(object, material_list):
            mesh_information_chunk = b"\x02\x04\x00\00"  # add chunk header
            mesh_information_chunk += utils.pack_int(128)  # add static chunk length

            n_materials = len(material_list)

            mesh_information_chunk += utils.pack_int(n_materials)

            # add bounding box data
            x_list = []
            y_list = []
            z_list = []
            float_counter = 0
            while float_counter <= 7:  # write all bounding box coordinates into list
                x_list.append(object.bound_box[float_counter][0])
                y_list.append(object.bound_box[float_counter][1])
                z_list.append(object.bound_box[float_counter][2])
                float_counter += 1

            mesh_information_chunk += utils.pack_float(min(x_list))  # write min/max of file into file
            mesh_information_chunk += utils.pack_float(min(y_list))
            mesh_information_chunk += utils.pack_float(min(z_list))

            mesh_information_chunk += utils.pack_float(max(x_list))
            mesh_information_chunk += utils.pack_float(max(y_list))
            mesh_information_chunk += utils.pack_float(max(z_list))

            mesh_information_chunk += b"\x00\x00\x00\00"  # unused

            # hidden
            if (object.Hidden):
                mesh_information_chunk += b"\x01\x00\x00\00"
            else:
                mesh_information_chunk += b"\x00\x00\x00\00"

            # colission
            if (object.HasCollision):
                mesh_information_chunk += b"\x01\x00\x00\00"
            else:
                mesh_information_chunk += b"\x00\x00\x00\00"

            counter = 0
            while counter < 88:  # add padding bytes
                mesh_information_chunk += b"\x00"
                counter += 1

            file.write(mesh_information_chunk)

        def check_if_material_is_used(material, mesh):
            for face in mesh.polygons:
                if material == mesh.materials[face.material_index]:
                    return True
            return False

        class vertexData():
            def __init__(self):
                self.co = mathutils.Vector((0, 0, 0))
                self.uv = mathutils.Vector((0, 0))
                self.normal = mathutils.Vector((0, 0, 0))
                self.tangent = mathutils.Vector((0, 0, 0))
                self.bitangent  = mathutils.Vector((0, 0, 0))
                self.bone_index = 0
                self.face_index = 0

        #list of script-added modifiers on current object
        #used to clean up if runtime error is raised
        globalCleanupModifierList = []

        def cleanUpModifiers(object):
            global globalCleanupModifierList
            for modifier in globalCleanupModifierList:
                object.modifiers.remove(modifier)
            object.to_mesh_clear()

        def create_mesh(mesh_list, bone_name_per_alo_index):
            for object in mesh_list:

                context.view_layer.objects.active = object

                mesh_data_header = b"\x00\x04\x00\00"
                mesh_data_header += utils.pack_int(0)
                file.write(mesh_data_header)
                #jump back here to update the chunk size
                jumpPointSize = file.tell()-4

                triangleModifier = object.modifiers.new('Triangulate', 'TRIANGULATE')

                global globalCleanupModifierList
                globalCleanupModifierList = []
                globalCleanupModifierList.append(triangleModifier)

                #disable armature for export by setting target to None
                armatureTarget = None
                for modifier in object.modifiers:  # check if object has skeleton by checking for rig modifier
                    if modifier.type == "ARMATURE":
                        armatureTarget = modifier.object
                        modifier.object = None

                #if object is disabled modifiers are not evaluated
                #temporarily unhide
                wasHidden = object.hide_viewport
                object.hide_viewport = False;

                depsgraph = context.evaluated_depsgraph_get()
                object_eval = object.evaluated_get(depsgraph)
                mesh = bpy.data.meshes.new_from_object(object_eval, preserve_all_data_layers=True, depsgraph=depsgraph)

                object.hide_viewport = wasHidden;

                #reenable armature modifier
                for modifier in object.modifiers:  # check if object has skeleton by checking for rig modifier
                    if modifier.type == "ARMATURE":
                        modifier.object = armatureTarget

                material_list = []
                for material in mesh.materials:
                    material_is_used = check_if_material_is_used(material, mesh)
                    if material_is_used:
                        material_list.append(material)

                create_mesh_name_chunk(mesh)
                create_mesh_info_chunk(object, material_list)

                sub_mesh_data_chunk = b''
                for material in material_list:
                    create_material_chunk(material)
                    create_sub_mesh_data_chunk(mesh, material, object, bone_name_per_alo_index)

                cleanUpModifiers(object)

                jumpEndPoint = file.tell()
                file.seek(jumpPointSize, 0)
                file.write(utils.pack_int(chunk_size(jumpEndPoint - jumpPointSize - 4)))
                file.seek(jumpEndPoint, 0)

        def create_index_buffer(face_data):
            index_buffer_header = b"\x04\x00\x01\00"  # add chunk header
            index_buffer_header += utils.pack_int(len(face_data)*2)  # length of chunk is 2*(3*face_count)
            file.write(index_buffer_header)
            for face in face_data:
                file.write(utils.pack_u_short(face))

        #uses mesh vertices, bmesh uses different data layout
        def getMaxWeightGroupIndex(vertex):
            maxWeight = 0
            resultGroup = None
            for group in vertex.groups:
                weight = group.weight
                if(weight > maxWeight):
                    resultGroup = group.group
                    maxWeight = weight
            return resultGroup

        def create_animation_mapping(mesh, object, material, bone_name_per_alo_index):

            mesh.update()
            animation_mapping_chunk = b""
            for modifier in object.modifiers:  # check if object has skeleton by checking for rig modifier
                if modifier.type == "ARMATURE":

                    #add bone indices, iterate over every vertex and add group index if not yet in list
                    group_index_list = [0]   #indices of groups
                    for face in mesh.polygons:
                        if (material.name == object.material_slots[face.material_index].name):
                            for vertexIndex in face.vertices:
                                vertex = mesh.vertices[vertexIndex]
                                groupIndex = getMaxWeightGroupIndex(vertex)
                                if groupIndex not in group_index_list:
                                    group_index_list.append(groupIndex)

                    for index in group_index_list:
                        if index == None:
                            cleanUpModifiers(object)
                            self.report({"ERROR"}, f'ALAMO - Missing vertex group on object: {object.name}')

                    group_index_list.sort()
                    group_to_alo_index = {}

                    bone_index_list = []
                    for index, vertex_group in enumerate(group_index_list):
                        for counter, entry in enumerate(bone_name_per_alo_index):
                            if object.vertex_groups[vertex_group].name == entry:
                                bone_index_list.append(counter)
                                group_to_alo_index[vertex_group] = index
                                break

                    for counter, bone in enumerate(bone_index_list):
                        animation_mapping_chunk += utils.pack_int(bone)

                    animation_mapping_chunk_header = b"\x06\x00\x01\00"  # add chunk header
                    animation_mapping_chunk_header += utils.pack_int(len(animation_mapping_chunk))
                    chunk = animation_mapping_chunk_header + animation_mapping_chunk
                    return [chunk, group_to_alo_index]
            return [b'', None]

        def submesh_vertex_face_data(bm, object, material, uses_bump, mesh):

            # list of all faces using the current material
            faces = []
            for face in bm.faces:
                if (material.name == object.material_slots[face.material_index].name):
                    faces.append(face)

            vertices = []
            face_indices = []

            #calc_tangents() must be called before accessing the uv layer
            #otherwise the uv data will break under certain circumstances
            #blender bug?
            mesh.calc_tangents()

            uv_layer = mesh.uv_layers.active.data
            loop_to_alo_index = {}   #dictionary that maps blender vertex indices to the corresponding alo index
                                        #only smooth shaded faces are saved here, as flat shaded faces need duplicate vertices anyway
            vertex_index_map = {}

            alo_index = 0
            for face in faces:
                for loop in face.loops:

                    vert = loop.vert
                    store_vertex = True

                    key = (vert.index, face.normal.x, face.normal.y, face.normal.z, uv_layer[loop.index].uv.x, uv_layer[loop.index].uv.y)
                    
                    if face.smooth:
                        for adjacent_loop in vert.link_loops:
                            if adjacent_loop != loop and uv_layer[loop.index].uv == uv_layer[adjacent_loop.index].uv:
                                #don't save duplicate if same vertex and same UV coordinates are used
                                if adjacent_loop.index in loop_to_alo_index:
                                    face_indices.append(loop_to_alo_index[adjacent_loop.index])
                                    store_vertex = False
                                    break
                    elif key in vertex_index_map:
                        face_indices.append(vertex_index_map[key])
                        store_vertex = False

                    if store_vertex:
                        vertex = vertexData()
                        vertex.co = vert.co

                        if face.smooth:
                            vertex.normal = vert.normal
                        else:
                            vertex.normal = face.normal

                        vertex.uv =  uv_layer[loop.index].uv

                        meshVertex = mesh.vertices[vert.index]
                        vertex.bone_index = getMaxWeightGroupIndex(meshVertex)
                        if(vertex.bone_index == None):
                            vertex.bone_index = 0

                        vertices.append(vertex)
                        face_indices.append(alo_index)

                        if face.smooth:
                            loop_to_alo_index[loop.index] = alo_index
                        else:
                            vertex_index_map[key] = alo_index     

                        vertex.face_index = face.index

                        alo_index += 1

                        if uses_bump:
                            vertex.tangent = copy.copy(mesh.loops[loop.index].tangent)
                            vertex.bitangent = copy.copy(mesh.loops[loop.index].bitangent)

            return [vertices, face_indices]

        def shadow_vertex_face_data(bm, mesh, object):

            # list of all faces using the current material
            per_face_vertex_id = {}

            vertices = []
            face_indices = []
            
            vertex_index_map = {}
            
            alo_index = 0
            for face in bm.faces:
                indexArray = {}
                for vert in face.verts:
                    vertex = vertexData()
                    vertex.co = vert.co
                    vertex.normal = face.normal
                    key = (vert.index, face.normal.x, face.normal.y, face.normal.z)
                    if key in vertex_index_map:
                        indexArray[vert.index] = vertex_index_map[key]
                        face_indices.append(vertex_index_map[key])
                    else:
                        vertex_index_map[key] = alo_index            
                        vertex.uv =  mathutils.Vector((0, 0))
                        meshVertex = mesh.vertices[vert.index]
                        vertex.bone_index = getMaxWeightGroupIndex(meshVertex)
                        if(vertex.bone_index == None):
                            vertex.bone_index = 0
                        vertices.append(vertex)
                        face_indices.append(alo_index)
                        indexArray[vert.index] = alo_index
                        alo_index += 1
                per_face_vertex_id[face.index] = indexArray

            for edge in bm.edges:
                face1 = edge.link_faces[0]
                face2 = edge.link_faces[1]

                if face1.normal != face2.normal:
                    f1v1 = per_face_vertex_id[face1.index][edge.verts[0].index]
                    f1v2 = per_face_vertex_id[face1.index][edge.verts[1].index]

                    f2v1 = per_face_vertex_id[face2.index][edge.verts[0].index]
                    f2v2 = per_face_vertex_id[face2.index][edge.verts[1].index]

                    mid1 = mathutils.Vector((0, 0, 0))
                    for vert in face1.verts:
                        mid1 += vert.co
                    mid1 /= 3

                    mid2 = mathutils.Vector((0, 0, 0))
                    for vert in face2.verts:
                        mid2 += vert.co
                    mid2 /= 3


                    face1v1 = edge.verts[0].co * 0.75 + mid1 * 0.25
                    face1v2 = edge.verts[1].co * 0.75 + mid1 * 0.25
                    face2v1 = edge.verts[0].co * 0.75 + mid2 * 0.25
                    face2v2 = edge.verts[1].co * 0.75 + mid2 * 0.25

                    out = face1.normal + face2.normal

                    #first face
                    edge1 = face1v1 - face2v1
                    edge2 = face1v2 - face2v1

                    cross = mathutils.Vector.cross(edge1, edge2)
                    dot = mathutils.Vector.dot(out, cross)

                    if dot < 0:
                        # print("dot " + str(dot))
                        face_indices.append(f1v1)
                        face_indices.append(f2v1)
                        face_indices.append(f1v2)
                        face_indices.append(f2v2)
                        face_indices.append(f1v2)
                        face_indices.append(f2v1)
                    else:
                        face_indices.append(f1v1)
                        face_indices.append(f1v2)
                        face_indices.append(f2v1)
                        face_indices.append(f2v2)
                        face_indices.append(f2v1)
                        face_indices.append(f1v2)

            return [vertices, face_indices]

        def create_sub_mesh_data_chunk(mesh, material, object, bone_name_per_alo_index):

            print(mesh.name)
            sub_mesh_data_header = b"\x00\x00\x01\00"
            sub_mesh_data_header += utils.pack_int(0)
            file.write(sub_mesh_data_header)
            jumpPointSize = file.tell()-4   #jump back here and correct size

            bm = bmesh.new()  # create an empty BMesh
            bm.from_mesh(mesh)
            bm.verts.ensure_lookup_table()

            shader = material.shaderList.shaderList
            is_shadow = False
            if shader == 'MeshShadowVolume.fx' or shader == 'RSkinShadowVolume.fx':
                is_shadow = True

            uses_bump = False
            if shader in settings.bumpMappingList:
                uses_bump = True

            vertex_face_data = None
            if is_shadow:
                vertex_face_data = shadow_vertex_face_data(bm, mesh, object)
            else:
                vertex_face_data = submesh_vertex_face_data(bm, object, material, uses_bump, mesh)

            vertices = vertex_face_data[0]
            face_indices = vertex_face_data[1]

            create_sub_mesh_info_chunk(len(vertices), len(face_indices))
            create_vertex_format_chunk(material)

            mapping_data = create_animation_mapping(mesh, object, material, bone_name_per_alo_index)

            #replace vertex group index with mapped bone index
            group_to_alo_index = mapping_data[1]
            if group_to_alo_index != None:
                for vertex in vertices:
                    vertex.bone_index = group_to_alo_index[vertex.bone_index]
            else:
                #if object has no armature modifier bone index is always 0
                for vertex in vertices:
                    vertex.bone_index = 0

            create_vertex_buffer(vertices, shader)
            create_index_buffer(face_indices)

            file.write(mapping_data[0])

            if (object.HasCollision):
                create_collision_chunk(bm, file)
            bm.free()

            jumpEndPoint = file.tell()
            file.seek(jumpPointSize, 0)
            file.write(utils.pack_int(chunk_size(jumpEndPoint - jumpPointSize -4)))
            file.seek(jumpEndPoint, 0)

        def create_vertex_buffer(vertices, shader):

            chunk_header = b"\x07\x00\x01\00"
            chunk_header += utils.pack_int(len(vertices)*144)
            file.write(chunk_header)

            for vertex in vertices:

                #location
                file.write(utils.pack_float(vertex.co[0]))
                file.write(utils.pack_float(vertex.co[1]))
                file.write(utils.pack_float(vertex.co[2]))

                #normal
                normal = vertex.normal.normalized()
                file.write(utils.pack_float(normal[0]))
                file.write(utils.pack_float(normal[1]))
                file.write(utils.pack_float(normal[2]))


                #UVs
                file.write(utils.pack_float( vertex.uv[0]))
                file.write(utils.pack_float(-vertex.uv[1])) #second UV mirrored in alo format

                #unused UVs
                counter = 0
                while (counter<6):
                    file.write(utils.pack_int(0))
                    counter += 1

                tangent   = vertex.tangent
                bitangent = vertex.bitangent

                tangent.normalize()
                bitangent.normalize()

                file.write(utils.pack_float(tangent.x))
                file.write(utils.pack_float(tangent.y))
                file.write(utils.pack_float(tangent.z))

                file.write(utils.pack_float(bitangent.x))
                file.write(utils.pack_float(bitangent.y))
                file.write(utils.pack_float(bitangent.z))

                #color
                file.write(utils.pack_float(1))
                file.write(utils.pack_float(1))
                file.write(utils.pack_float(1))
                file.write(utils.pack_float(1))

                #unused
                file.write(utils.pack_int(0))
                file.write(utils.pack_int(0))
                file.write(utils.pack_int(0))
                file.write(utils.pack_int(0))

                #bone indices
                file.write(utils.pack_int(vertex.bone_index))

                #unused bone indices
                file.write(utils.pack_int(0))
                file.write(utils.pack_int(0))
                file.write(utils.pack_int(0))

                #bone weight, always 1
                file.write(utils.pack_float(1))

                #unused bone weights
                file.write(utils.pack_int(0))
                file.write(utils.pack_int(0))
                file.write(utils.pack_int(0))

        def create_sub_mesh_info_chunk(vertex_number, face_number):
            sub_mesh_information_chunk = b"\x01\x00\x01\00"  # add chunk header
            sub_mesh_information_chunk += utils.pack_int(128)  # add static chunk length

            #add number of vertices using material
            sub_mesh_information_chunk += utils.pack_int(vertex_number)
            # add number of faces using material
            sub_mesh_information_chunk += utils.pack_int(int(face_number/3))  #face number is number of indices

            counter = 0
            while counter < 120:  # add padding bytes
                sub_mesh_information_chunk += b"\x00"
                counter += 1
            file.write(sub_mesh_information_chunk)

        def create_vertex_format_chunk(material):
            vertex_format_chunk_header = b"\x02\x00\x01\00"

            vertex_format_chunk = bytes(settings.vertex_format_dict[material.shaderList.shaderList], 'utf-8') + b"\x00"
            vertex_format_chunk_header += utils.pack_int(len(vertex_format_chunk))  # add size
            file.write(vertex_format_chunk_header + vertex_format_chunk)

        def create_material_chunk(material):
            sub_mesh_material_info_chunk_header = b"\x00\x01\x01\00"

            mat_name = material.shaderList.shaderList
            sub_mesh_material_info_chunk = create_mat_name_chunk(mat_name)
            sub_mesh_material_info_chunk += create_mat_info_chunks(mat_name, material)

            # add length to header,then combine header and chunk
            sub_mesh_material_info_chunk_header += utils.pack_int(chunk_size(len(sub_mesh_material_info_chunk)))
            sub_mesh_material_info_chunk_header += sub_mesh_material_info_chunk

            file.write(sub_mesh_material_info_chunk_header)

        def create_mat_name_chunk(mat_name):
            chunk = b"\x01\x01\x01\00"
            chunk += utils.pack_int(len(mat_name) + 1)  # add length
            chunk += bytes(mat_name, 'utf-8') + b"\x00"  # add shader name
            return chunk

        def create_mat_info_chunks(mat_name, material):
            chunk = b''
            for parameter in settings.material_parameter_dict[mat_name]:
                if (parameter == "Color"):
                    chunk += mat_float4_chunk("Color", material.Color)
                elif (parameter == "Emissive"):
                    chunk += mat_float4_chunk("Emissive", material.Emissive)
                elif (parameter == "Diffuse"):
                    chunk += mat_float4_chunk("Diffuse", material.Diffuse)
                elif (parameter == "Specular"):
                    chunk += mat_float4_chunk("Specular", material.Specular)
                elif (parameter == "Shininess"):
                    chunk += mat_float_chunk("Shininess", material.Shininess)
                elif (parameter == "BaseTexture"):
                    chunk += mat_tex_chunk("BaseTexture", material.BaseTexture)
                elif (parameter == "NormalDetailTexture"):
                    chunk += mat_tex_chunk("NormalDetailTexture", material.NormalDetailTexture)
                elif (parameter == "DetailTexture"):
                    chunk += mat_tex_chunk("DetailTexture", material.DetailTexture)
                elif (parameter == "NormalTexture"):
                    chunk += mat_tex_chunk("NormalTexture", material.NormalTexture)
                elif (parameter == "DebugColor"):
                    chunk += mat_float4_chunk("DebugColor", material.DebugColor)
                elif (parameter == "UVScrollRate"):
                    chunk += mat_float4_chunk("UVScrollRate", material.UVScrollRate)
                elif (parameter == "BendScale"):
                    chunk += mat_float_chunk("BendScale", material.BendScale)
                elif (parameter == "UVOffset"):
                    chunk += mat_float4_chunk("UVOffset", material.UVOffset)
                elif (parameter == "Colorization"):
                    chunk += mat_float4_chunk("Colorization", material.Colorization)
                elif (parameter == "GlossTexture"):
                    chunk += mat_tex_chunk("GlossTexture", material.GlossTexture)
                elif (parameter == "BaseUVScale"):
                    chunk += mat_float_chunk("BaseUVScale", material.BaseUVScale)
                elif (parameter == "WaveUVScale"):
                    chunk += mat_float_chunk("WaveUVScale", material.WaveUVScale)
                elif (parameter == "DistortUVScale"):
                    chunk += mat_float_chunk("DistortUVScale", material.DistortUVScale)
                elif (parameter == "BaseUVScrollRate"):
                    chunk += mat_float_chunk("BaseUVScrollRate", material.BaseUVScrollRate)
                elif (parameter == "WaveUVScrollRate"):
                    chunk += mat_float_chunk("WaveUVScrollRate", material.WaveUVScrollRate)
                elif (parameter == "DistortUVScrollRate"):
                    chunk += mat_float_chunk("DistortUVScrollRate", material.DistortUVScrollRate)
                elif (parameter == "WaveTexture"):
                    chunk += mat_tex_chunk("WaveTexture", material.WaveTexture)
                elif (parameter == "DistortionTexture"):
                    chunk += mat_tex_chunk("DistortionTexture", material.DistortionTexture)
                elif (parameter == "SpecularTexture"):
                    chunk += mat_tex_chunk("SpecularTexture", material.SpecularTexture)
                elif (parameter == "UVScrollRate"):
                    chunk += mat_float4_chunk("UVScrollRate", material.UVScrollRate)
                elif (parameter == "DistortionScale"):
                    chunk += mat_float_chunk("DistortionScale", material.DistortionScale)
                elif (parameter == "SFreq"):
                    chunk += mat_float_chunk("SFreq", material.SFreq)
                elif (parameter == "TFreq"):
                    chunk += mat_float_chunk("TFreq", material.TFreq)
                elif (parameter == "Atmosphere"):
                    chunk += mat_float4_chunk("Atmosphere", material.Atmosphere)
                elif (parameter == "CityColor"):
                    chunk += mat_float4_chunk("CityColor", material.CityColor)
                elif (parameter == "AtmospherePower"):
                    chunk += mat_float_chunk("AtmospherePower", material.AtmospherePower)
                elif (parameter == "CloudScrollRate"):
                    chunk += mat_float_chunk("CloudScrollRate", material.CloudScrollRate)
                elif (parameter == "CloudTexture"):
                    chunk += mat_tex_chunk("CloudTexture", material.CloudTexture)
                elif (parameter == "CloudNormalTexture"):
                    chunk += mat_tex_chunk("CloudNormalTexture", material.CloudNormalTexture)
                elif (parameter == "EdgeBrightness"):
                    chunk += mat_float_chunk("EdgeBrightness", material.EdgeBrightness)
                elif (parameter == "MappingScale"):
                    chunk += mat_float_chunk("MappingScale", material.MappingScale)
                elif (parameter == "BlendSharpness"):
                    chunk += mat_float_chunk("BlendSharpness", material.MappingScale)
                #else:
                    #print("warning: unkown shader parameter: " + parameter)    #for debugging
            return chunk

        def create_collision_chunk(bm, file):

            def calc_bb_face(face):
                bb_min = face.verts[0].co.xyz
                bb_max = face.verts[0].co.xyz

                for vert in face.verts:
                    for i in range(0, 3):
                        if bb_min[i] > vert.co[i]:
                            bb_min[i] = vert.co[i]
                        if bb_max[i] < vert.co[i]:
                            bb_max[i] = vert.co[i]

                return [bb_min, bb_max]


            def calc_bb_two_bb(bb1, bb2):   #takes two bbs and calculates combined bb

                bb_min = mathutils.Vector((0, 0, 0))
                bb_max = mathutils.Vector((0, 0, 0))

                for i in range (0, 3):
                    bb_min[i] = min(bb1[0][i], bb2[0][i])
                    bb_max[i] = max(bb1[1][i], bb2[1][i])

                return [bb_min, bb_max]


            def calc_bb_list(list_start):
                current_entry = list_start
                bb_min = list_start.elem.bb_min
                bb_max = list_start.elem.bb_max
                while(current_entry != None):
                    current_bb_min = current_entry.elem.bb_min
                    current_bb_max = current_entry.elem.bb_max
                    for i in range (0, 3):
                        if bb_min[i] > current_bb_min[i]:
                            bb_min[i] = current_bb_min[i]
                        if bb_max[i] < current_bb_max[i]:
                            bb_max[i] = current_bb_max[i]
                    current_entry = current_entry.next_elem
                return [bb_min, bb_max]


            def calc_volume_bb(bb_min, bb_max):
                length = bb_max - bb_min
                return abs(length[0]) * abs(length[1]) * abs(length[2])


            def calc_parent_space(parent, child):
                child.parent_space_min = mathutils.Vector((0, 0, 0))
                child.parent_space_max = mathutils.Vector((0, 0, 0))
                for i in range(0, 3):
                    distance = parent.bb_max[i] - parent.bb_min[i]
                    if distance != 0:
                        parent_space_min = child.bb_min[i] - parent.bb_min[i]                   #normalize to 0
                        child.parent_space_min[i] = round( parent_space_min / distance * 255 )  #scale to 0-1 and then 0-255

                        parent_space_max = child.bb_max[i] - parent.bb_min[i]                   #normalize to 0
                        child.parent_space_max[i] = round( parent_space_max / distance * 255 )  #scale to 0-1 and then 0-255
                    else:
                        child.parent_space_min[i] = 0
                        child.parent_space_max[i] = 255


            def calc_parent_space_recursive(parent):
                child1 = parent.link[0]
                child2 = parent.link[1]
                calc_parent_space(parent, child1)
                calc_parent_space(parent, child2)

                if not child1.leaf:
                    calc_parent_space_recursive(child1)
                if not child2.leaf:
                    calc_parent_space_recursive(child2)

            def select_longest_side(bb_min, bb_max):
                longest_side = 0
                longest_length = abs(bb_max[0] - bb_min[0]) #abs shouldn't be neccessary?
                for i in range (1, 3):
                    length = abs(bb_max[i] - bb_min[i])
                    if length > longest_length:
                        longest_length = length
                        longest_side = i
                return longest_side

            def order_list(list, i):
                #i is the side that is ordered by
                #mean of min and max is used for ordering
                new_list_start = None
                current_entry = list
                #iterate through old list and add at ordered position in new list
                while current_entry != None:
                    #find correct position
                    current_mean = current_entry.elem.bb_mean[i]
                    active_comparison = new_list_start
                    previous_entry = None
                    while True: #used to iterate trough new_list, terminates at the latest when list end is reached
                        #list end is reached
                        if active_comparison == None:
                            if previous_entry != None:
                                previous_entry.next_elem = current_entry
                            else:
                                new_list_start = current_entry
                            next_current_entry = current_entry.next_elem
                            current_entry.next_elem = None
                            current_entry = next_current_entry
                            break
                        #case1: list mean smaller, continue searching
                        if current_mean > active_comparison.elem.bb_mean[i]:
                            previous_entry = active_comparison
                            active_comparison = active_comparison.next_elem
                        #case2: list mean bigger, correct position found
                        else:
                            #previous element was list start
                            if previous_entry == None:
                                new_list_start = current_entry
                            else:
                                previous_entry.next_elem = current_entry
                            #safe next entry before it's overwritten
                            next_current_entry = current_entry.next_elem
                            current_entry.next_elem = active_comparison
                            current_entry = next_current_entry
                            break
                return new_list_start


            def median_cut(current_node, list):
                #current node has bb set and needs links
                #median cut selects the longest side of the bb, orders all elements according to that side and cuts at the median
                #apply recursively until leaf is reached
                i = select_longest_side(current_node.bb_min, current_node.bb_max)

                list = order_list(list, i)

                list_length = list.length()
                median_index = round((list_length - 1) / 2)
                last_entry = list
                counter = 0
                while(counter < median_index):
                    last_entry = last_entry.next_elem
                    counter += 1
                second_list_start = last_entry.next_elem
                last_entry.next_elem = None

                list_1_bb = calc_bb_list(list)
                node1 = treeNode(list_1_bb[0], list_1_bb[1])

                list_2_bb = calc_bb_list(second_list_start)
                node2 = treeNode(list_2_bb[0], list_2_bb[1])

                if list.length() > 1:
                    median_cut(node1, list)
                else:
                    node1 = list.elem

                if second_list_start.length() > 1:
                    median_cut(node2, second_list_start)
                else:
                    node2 = second_list_start.elem

                current_node.link = [node1, node2]


            def tree_to_array(root):
                array = []
                to_do = [root]
                counter = 0
                while len(to_do) != 0:
                    active = to_do[0]
                    if not active.leaf:
                        to_do.append(active.link[0])
                        to_do.append(active.link[1])
                    active.index = counter
                    array.append(to_do.pop(0))
                    counter += 1
                return array


            class treeNode():
                def __init__(self, min, max):
                    self.bb_min = min
                    self.bb_max = max
                    self.bb_mean = min + max / 2
                    self.parent_space_min = None
                    self.parent_space_max = None
                    self.link = None
                    self.leaf = False
                    self.index = None
                    self.face = None


            class linkedList():
                def __init__(self):
                    self.elem = None
                    self.next_elem = None

                def length(self):
                    entry = self
                    length = 0
                    while(entry != None):
                        entry = entry.next_elem
                        length += 1
                    return length

                def print_elements(self):
                    entry = self
                    while(entry != None):
                        print(entry.elem.bb_mean)
                        entry = entry.next_elem


            #create a linked list with leaf nodes
            #Group faces with similiar bb together
            processed_faces = []
            list_start = linkedList()
            current_entry = list_start
            for index, face in enumerate(bm.faces):
                if face.index not in processed_faces:
                    bb = calc_bb_face(face)
                    start_volume = calc_volume_bb(bb[0], bb[1])
                    node = treeNode(bb[0], bb[1])
                    node.link = face
                    node.leaf = True
                    node.face = [face.index]
                    # for edge in face.edges:
                    #     for face2 in edge.link_faces:
                    #         if face2.index != face.index:
                    #             if face2.index not in processed_faces:
                    #                 new_bb = calc_bb_face(face2)
                    #                 combined_bb = calc_bb_two_bb(bb, new_bb)
                    #                 new_volume = calc_volume_bb(combined_bb[0], combined_bb[1])
                    #                 if new_volume < start_volume * 1.25:
                    #                     node.face.append(face2.index)
                    #                     processed_faces.append(face2.index)
                    #                     bb = combined_bb
                    #                     if len(node.face) >= 2:
                    #                         break

                    node.bb_min = bb[0]
                    node.bb_max = bb[1]

                    current_entry.elem = node
                    new_entry = linkedList()
                    current_entry.next_elem = new_entry
                    current_entry = new_entry

            #delete last entry, new_entry was set one more time than necessary
            index = 0
            current_entry = list_start
            while current_entry.next_elem.elem != None:
                current_entry = current_entry.next_elem
            current_entry.next_elem = None

            bb = calc_bb_list(list_start)
            root = treeNode(bb[0], bb[1])
            root.parent_space_min = mathutils.Vector((0, 0, 0))
            root.parent_space_max = mathutils.Vector((255, 255, 255))
            #print('median cut starts')
            median_cut(root, list_start)
            #print('parent space calculation starts')
            calc_parent_space_recursive(root)
            #print('tree to array starts')
            array = tree_to_array(root)
            #print('writing starts')
            treeNodeChunk = b''
            triangleMappingChunk = b''

            triangle_counter = 0
            for entry in array:

                treeNodeChunk += utils.pack_u_char(int(entry.parent_space_min[0]))
                treeNodeChunk += utils.pack_u_char(int(entry.parent_space_min[1]))
                treeNodeChunk += utils.pack_u_char(int(entry.parent_space_min[2]))

                treeNodeChunk += utils.pack_u_char(int(entry.parent_space_max[0]))
                treeNodeChunk += utils.pack_u_char(int(entry.parent_space_max[1]))
                treeNodeChunk += utils.pack_u_char(int(entry.parent_space_max[2]))

                if entry.leaf:
                    treeNodeChunk += utils.pack_short(int(len(entry.face)))
                    treeNodeChunk += utils.pack_short(triangle_counter)

                    for face in entry.face:
                        triangleMappingChunk += utils.pack_short(face)
                        triangle_counter += 1
                else:
                    treeNodeChunk += utils.pack_short(int(0))
                    treeNodeChunk += utils.pack_short(entry.link[0].index)

            treeNodeChunkHeader = b'\x02\x12\x00\00'
            treeNodeChunkHeader += utils.pack_int(len(treeNodeChunk))
            treeNodeChunkHeader += treeNodeChunk

            triangleMappingChunkHeader = b'\x03\x12\x00\00'
            triangleMappingChunkHeader += utils.pack_int(len(triangleMappingChunk))
            triangleMappingChunkHeader += triangleMappingChunk


            info = b'\x00\x0c'

            info += utils.pack_float(bb[0][0])
            info += utils.pack_float(bb[0][1])
            info += utils.pack_float(bb[0][2])

            info += b'\x01\x0c'

            info += utils.pack_float(bb[1][0])
            info += utils.pack_float(bb[1][1])
            info += utils.pack_float(bb[1][2])

            info += b'\x02\x04'
            info += utils.pack_int(len(array))
            info += b'\x03\x04'
            info += utils.pack_int(len(bm.faces))

            infoHeader = b'\x01\x12\x00\00'
            infoHeader += utils.pack_int(len(info))
            infoHeader += info

            chunk_header = b'\x00\x12\x00\00'
            chunk_header += utils.pack_int(chunk_size(len(infoHeader) + len(treeNodeChunkHeader) + len(triangleMappingChunkHeader)))

            file.write(chunk_header)
            file.write(infoHeader)
            file.write(treeNodeChunkHeader)
            file.write(triangleMappingChunkHeader)

        #material utilities

        def mat_float4_chunk(name, value):
            chunk = b"\x06\x01\x01\00"
            chunk += utils.pack_int(len(name) + 21)  # add length
            chunk += b"\x01"  # mini chunk header
            chunk += utils.pack_u_char((len(name) + 1))  # size
            chunk += bytes(name, 'utf-8') + b"\x00"  # add name
            chunk += b"\x02\x10"  # mini chunk header with size
            chunk += utils.pack_float(value[0])
            chunk += utils.pack_float(value[1])
            chunk += utils.pack_float(value[2])
            chunk += utils.pack_float(value[3])
            return chunk

        def mat_float_chunk(name, v1):
            chunk = b"\x03\x01\x01\00"
            chunk += utils.pack_int(len(name) + 9)  # add length
            chunk += b"\x01"  # mini chunk header
            chunk += utils.pack_u_char((len(name) + 1))  # size
            chunk += bytes(name, 'utf-8') + b"\x00"  # add name
            chunk += b"\x02\x04"  # mini chunk header with size
            chunk += utils.pack_float(v1)
            return chunk

        def mat_tex_chunk(type, name):
            chunk = b"\x05\x01\x01\00"
            chunk += utils.pack_int(len(name) + len(type) + 6)  # add length
            chunk += b"\x01"  # mini chunk header
            chunk += utils.pack_u_char(len(type) + 1)  # size
            chunk += bytes(type, 'utf-8') + b"\x00"  # add type
            chunk += b"\x02"  # mini chunk header
            chunk += utils.pack_u_char(len(name) + 1)  # size
            chunk += bytes(name, 'utf-8') + b"\x00"  # add type
            return chunk

        #connection and proxies

        def create_connections(mesh_list):
            object_connection = b""  # initialize
            object_connection_count = b"\x01\x06\x00\00"
            object_connection_count += utils.pack_int(12)
            object_connection_count += b"\x01\x04"

            skinned_object_counter = 0  # counts how many object have bone connections

            for counter, object in enumerate(mesh_list):
                exported = True
                object_connection += b"\x02\x06\x00\00"
                object_connection += utils.pack_int(12)
                object_connection += b"\x02\x04"
                object_connection += utils.pack_int(counter)
                object_connection += b"\x03\x04"
                written = False
                for constraint in object.constraints:
                    if constraint.type == 'CHILD_OF':
                        if constraint.subtarget != None:
                            connectedBone = constraint.subtarget
                            object_connection += utils.pack_int(bone_index_list[connectedBone])
                            written = True
                            break
                if not written:
                    object_connection += b"\x00\x00\x00\00"
                skinned_object_counter += 1

            armature = utils.findArmature()
            proxy_counter = 0

            if armature!= None:
                armature.select_set(True)  # select the skeleton
                context.view_layer.objects.active = armature

                bpy.ops.object.mode_set(mode='EDIT')
                for bone in armature.data.edit_bones:
                    if bone.EnableProxy == True:
                        proxy_chunk = b"\x05"
                        proxy_chunk += utils.pack_char(len(bone.ProxyName) + 1)  # add length
                        proxy_chunk += bytes(bone.ProxyName, 'utf-8') + b"\x00"  # add shader name
                        proxy_chunk += b"\x06"
                        proxy_chunk += utils.pack_char(4)  # add length
                        proxy_chunk += utils.pack_int(bone_index_list[bone.name])

                        #only needed if true
                        if bone.proxyIsHidden == True:
                            proxy_chunk += b"\x07"
                            proxy_chunk += utils.pack_char(4)  # add length
                            proxy_chunk += b"\x01\x00\x00\00"

                        if bone.altDecreaseStayHidden == True:
                            proxy_chunk += b"\x08"
                            proxy_chunk += utils.pack_char(4)  # add length
                            proxy_chunk += b"\x01\x00\x00\00"

                        proxy_chunk_header = b"\x03\x06\x00\00"
                        proxy_chunk_header += utils.pack_int(len(proxy_chunk))
                        object_connection += proxy_chunk_header + proxy_chunk
                        proxy_counter += 1

            object_connection_count += utils.pack_int(skinned_object_counter)
            object_connection_count += b"\x04\x04"
            object_connection_count += utils.pack_int(proxy_counter)

            object_connection_count += object_connection  # combine for length calculation
            connection_chunk = b"\x00\x06\x00\00"
            connection_chunk += utils.pack_int(chunk_size(len(object_connection))+20)    #+20 if for the connection count chunk

            if bpy.context.mode != 'OBJECT':
                bpy.ops.object.mode_set(mode='OBJECT')

            file.write(connection_chunk + object_connection_count)

        #utilities

        def chunk_size(size):
            #high bit is used to determine if a chunk holds chunks or data
            #add 2147483648 instead of binary operation
            return size+2147483648

<<<<<<< HEAD
        def exportFailed():
            with disable_exception_traceback():
                raise Exception('ALAMO - EXPORT FAILED')
=======
        def selectNonManifoldVertices(object):
            if(bpy.context.mode != 'OBJECT'):
                bpy.ops.object.mode_set(mode='OBJECT')
            object.hide_set(False)
            bpy.context.view_layer.objects.active = object
            bpy.ops.object.mode_set(mode='EDIT')
            bpy.ops.mesh.select_all(action='DESELECT')
            bpy.ops.mesh.select_non_manifold()

        def checkShadowMesh(mesh_list):  #checks if shadow meshes are correct and checks if material is missing
            for object in mesh_list:
                if len(object.data.materials) == 0:
                    raise RuntimeError('Missing material on object: ' + object.name)
                shader = object.data.materials[0].shaderList.shaderList
                if shader == 'MeshShadowVolume.fx' or shader == 'RSkinShadowVolume.fx':
                    bm = bmesh.new()  # create an empty BMesh
                    bm.from_mesh(object.data)  # fill it in from a Mesh
                    bm.verts.ensure_lookup_table()

                    for vertex in bm.verts:
                        if not vertex.is_manifold:
                            bm.free()
                            selectNonManifoldVertices(object)
                            raise RuntimeError('Non manifold geometry shadow mesh: ' + object.name)

                    for edge in bm.edges:
                        if len(edge.link_faces) < 2 :
                            bm.free()
                            selectNonManifoldVertices(object)
                            raise RuntimeError('Non manifold geometry shadow mesh: ' + object.name)

                    bm.free()


        def checkUV(mesh_list):  #throws error if object lacks UVs
            for object in mesh_list:
                for material in object.data.materials:
                    if material.shaderList.shaderList == 'MeshShadowVolume.fx' or material.shaderList.shaderList == 'RSkinShadowVolume.fx':
                        if len(object.data.materials) > 1:
                            raise RuntimeError('Multiple materials on shadow volume: ' + object.name + ' , remove additional materials')
                        else:
                            return
                    if object.HasCollision:
                        if len(object.data.materials) > 1:
                            raise RuntimeError('Multiple submeshes/materials on collision mesh: ' + object.name + ' , remove additional materials')
                if object.data.uv_layers:   #or material.shaderList.shaderList in settings.no_UV_Shaders:  #currently UVs are needed for everything but shadows
                    continue
                else:
                    raise RuntimeError('Missing UV: ' + object.name)

        def checkInvalidArmatureModifier(mesh_list): #throws error if armature modifier lacks rig, this would crash the exporter later and checks if skeleton in modifier doesn't match active skeleton
            activeSkeleton = bpy.context.scene.ActiveSkeleton.skeletonEnum
            for object in mesh_list:
                for modifier in object.modifiers:
                    if modifier.type == "ARMATURE":
                        if modifier.object == None:
                            raise RuntimeError('Armature modifier without selected skeleton on: ' + object.name)
                            return True
                        elif modifier.object.type != 'NoneType':
                            if modifier.object.name != activeSkeleton:
                                raise RuntimeError('Armature modifier skeleton doesnt match active skeleton on: ' + object.name)
                                return True
                for constraint in object.constraints:
                    if constraint.type == 'CHILD_OF':
                        if constraint.target is not None:
                            #print(type(constraint.target))
                            if constraint.target.name != activeSkeleton:
                                raise RuntimeError('Constraint doesnt match active skeleton on: ' + object.name)
                                return True

        def checkFaceNumber(mesh_list):  #checks if the number of faces exceeds max ushort, which is used to save the indices
            for object in mesh_list:
                if len(object.data.polygons) > 65535:
                    raise RuntimeError('Face number exceeds uShort max on object: ' + object.name + ' split mesh into multiple objects')
                    return True

        def checkTranslation(mesh_list): #prints warning when translation is not default
            for object in mesh_list:
                if object.location != mathutils.Vector((0.0, 0.0, 0.0)) or object.rotation_euler != mathutils.Euler((0.0, 0.0, 0.0), 'XYZ') or object.scale != mathutils.Vector((1.0, 1.0, 1.0)):
                    print('Warning: ' + object.name + ' is not aligned with the world origin, apply translation or bind to bone')

        def checkTranslationArmature(): #prints warning when translation is not default
            armature = utils.findArmature()
            if armature != None:
                if armature.location != mathutils.Vector((0.0, 0.0, 0.0)) or armature.rotation_euler != mathutils.Euler((0.0, 0.0, 0.0), 'XYZ') or armature.scale != mathutils.Vector((1.0, 1.0, 1.0)):
                    print('Warning: active Armature is not aligned with the world origin')
>>>>>>> 6e4d9bf8

        def unhide():
            hiddenList = []
            for object in bpy.data.objects:
                hiddenList.append(object.hide_render)
                object.hide_render = False
            return hiddenList

        def hide(hiddenList):
            counter = 0
            for object in bpy.data.objects:
                object.hide_render =  hiddenList[counter]
                counter += 1

        #hidden objects and collections can't be accessed, avoid problems
        def unhide_collections(collection_parent):
            collection_is_hidden_list = []
            for collection in collection_parent.children:
                collection_is_hidden_list.append(collection.hide_viewport)
                collection.hide_viewport = False

            for collection in collection_parent.children:
                collection_is_hidden_list.append(collection.hide_viewport)

            return collection_is_hidden_list


        def hide_collections(collection_parent, collection_is_hidden_list, counter):
            for collection in collection_parent.children:
                collection.hide_viewport = collection_is_hidden_list[counter]
                counter += 1

            for collection in collection_parent.children:
                counter = hide_collections(collection, collection_is_hidden_list, counter)

            return counter



        def exportAnimations(filePath):

            arm = utils.findArmature()
            if(arm == None or arm.animation_data == None):
                return

            #remove ending
            filePath = filePath[0:-4]
            fileNameIndex = filePath.rfind("\\") + 1
            path = filePath[0:fileNameIndex]
            fileName = filePath[fileNameIndex:]

            exporter = export_ala.AnimationExporter()

            for action in bpy.data.actions:
                arm.animation_data.action = action
                exporter.exportAnimation(filePath + "_" + action.name + ".ALA")


        mesh_list = validation.create_export_list(bpy.context.scene.collection, self.exportHiddenObjects, self.useNamesFrom)

        #check if export objects satisfy requirements (has material, UVs, ...)
<<<<<<< HEAD
        messages = validation.validate(mesh_list)
        
        if messages is not None and len(messages) > 0:
            for message in messages:
                self.report(*message)
            exportFailed()
=======
        
        if(self.checkshadowObjects):
            checkShadowMesh(mesh_list)
        checkUV(mesh_list)
        checkFaceNumber(mesh_list)
        checkTranslation(mesh_list)
        checkTranslationArmature()
        checkInvalidArmatureModifier(mesh_list)
>>>>>>> 6e4d9bf8

        hiddenList = unhide()
        collection_is_hidden_list = unhide_collections(bpy.context.scene.collection)

        path = self.properties.filepath

        global file
<<<<<<< HEAD
        if os.access(path, os.W_OK) or not os.access(path, os.F_OK):
            file = open(path, 'wb')  # open file in read binary mode

            bone_name_per_alo_index = create_skeleton()
            create_mesh(mesh_list, bone_name_per_alo_index)
            create_connections(mesh_list)

            file.close()
            file = None
            #removeShadowDoubles()
            hide(hiddenList)
            hide_collections(bpy.context.scene.collection, collection_is_hidden_list, 0)

            if(self.exportAnimations):
                exportAnimations(path)
        else:
            self.report({"ERROR"}, f'ALAMO - Could not write to {os.path.split(path)[1]}')
            exportFailed()
=======

        file = open(path, 'wb')  # open file in read binary mode

        bone_name_per_alo_index = create_skeleton()
        create_mesh(mesh_list, bone_name_per_alo_index)
        create_connections(mesh_list)

        file.close()
        file = None
        #removeShadowDoubles()
        hide(hiddenList)
        hide_collections(bpy.context.scene.collection, collection_is_hidden_list, 0)

        if(self.exportAnimations):
            exportAnimations(path)
>>>>>>> 6e4d9bf8

        return {'FINISHED'}  # this lets blender know the operator finished successfully.

    def invoke(self, context, event):
        context.window_manager.fileselect_add(self)
        return {'RUNNING_MODAL'}
<|MERGE_RESOLUTION|>--- conflicted
+++ resolved
@@ -100,23 +100,16 @@
         layout = self.layout
         layout.use_property_split = True
 
-        row = layout.row()
-        row.prop(self, "exportAnimations")
-        row = layout.row()
-        row.prop(self, "exportHiddenObjects")
-
-<<<<<<< HEAD
+        layout.prop(self, "exportAnimations")
+        layout.prop(self, "exportHiddenObjects")
+        layout.prop(self, "checkshadowObjects")
+
         row = layout.row(heading="Names From")
         row.use_property_split = False
         row.prop(self, "useNamesFrom", expand = True)
 
         row = layout.row()
         row.prop(bpy.context.scene.ActiveSkeleton, "skeletonEnum")
-=======
-        layout.prop(self, "exportAnimations")
-        layout.prop(self, "exportHiddenObjects")
-        layout.prop(self, "checkshadowObjects")
->>>>>>> 6e4d9bf8
 
     def execute(self, context):  # execute() is called by blender when running the operator.
 
@@ -1353,19 +1346,9 @@
             #add 2147483648 instead of binary operation
             return size+2147483648
 
-<<<<<<< HEAD
         def exportFailed():
             with disable_exception_traceback():
                 raise Exception('ALAMO - EXPORT FAILED')
-=======
-        def selectNonManifoldVertices(object):
-            if(bpy.context.mode != 'OBJECT'):
-                bpy.ops.object.mode_set(mode='OBJECT')
-            object.hide_set(False)
-            bpy.context.view_layer.objects.active = object
-            bpy.ops.object.mode_set(mode='EDIT')
-            bpy.ops.mesh.select_all(action='DESELECT')
-            bpy.ops.mesh.select_non_manifold()
 
         def checkShadowMesh(mesh_list):  #checks if shadow meshes are correct and checks if material is missing
             for object in mesh_list:
@@ -1444,7 +1427,6 @@
             if armature != None:
                 if armature.location != mathutils.Vector((0.0, 0.0, 0.0)) or armature.rotation_euler != mathutils.Euler((0.0, 0.0, 0.0), 'XYZ') or armature.scale != mathutils.Vector((1.0, 1.0, 1.0)):
                     print('Warning: active Armature is not aligned with the world origin')
->>>>>>> 6e4d9bf8
 
         def unhide():
             hiddenList = []
@@ -1506,14 +1488,6 @@
         mesh_list = validation.create_export_list(bpy.context.scene.collection, self.exportHiddenObjects, self.useNamesFrom)
 
         #check if export objects satisfy requirements (has material, UVs, ...)
-<<<<<<< HEAD
-        messages = validation.validate(mesh_list)
-        
-        if messages is not None and len(messages) > 0:
-            for message in messages:
-                self.report(*message)
-            exportFailed()
-=======
         
         if(self.checkshadowObjects):
             checkShadowMesh(mesh_list)
@@ -1522,7 +1496,6 @@
         checkTranslation(mesh_list)
         checkTranslationArmature()
         checkInvalidArmatureModifier(mesh_list)
->>>>>>> 6e4d9bf8
 
         hiddenList = unhide()
         collection_is_hidden_list = unhide_collections(bpy.context.scene.collection)
@@ -1530,9 +1503,8 @@
         path = self.properties.filepath
 
         global file
-<<<<<<< HEAD
-        if os.access(path, os.W_OK) or not os.access(path, os.F_OK):
-            file = open(path, 'wb')  # open file in read binary mode
+
+        file = open(path, 'wb')  # open file in read binary mode
 
             bone_name_per_alo_index = create_skeleton()
             create_mesh(mesh_list, bone_name_per_alo_index)
@@ -1549,23 +1521,6 @@
         else:
             self.report({"ERROR"}, f'ALAMO - Could not write to {os.path.split(path)[1]}')
             exportFailed()
-=======
-
-        file = open(path, 'wb')  # open file in read binary mode
-
-        bone_name_per_alo_index = create_skeleton()
-        create_mesh(mesh_list, bone_name_per_alo_index)
-        create_connections(mesh_list)
-
-        file.close()
-        file = None
-        #removeShadowDoubles()
-        hide(hiddenList)
-        hide_collections(bpy.context.scene.collection, collection_is_hidden_list, 0)
-
-        if(self.exportAnimations):
-            exportAnimations(path)
->>>>>>> 6e4d9bf8
 
         return {'FINISHED'}  # this lets blender know the operator finished successfully.
 
