import bpy
from . import settings, utils, import_ala

from bpy.props import (StringProperty,
                       BoolProperty,
                       IntProperty,
                       FloatProperty,
                       EnumProperty,
                       PointerProperty,
                       )
from bpy.types import (Panel,
                       Operator,
                       PropertyGroup,
                       )
import struct
import mathutils
import math
from math import pi
from mathutils import Vector
from bpy.props import *
from bpy_extras.io_utils import ExportHelper, ImportHelper
import sys
import os
from os import listdir
import bmesh


def boneEnumCallback(scene, context):
    bones = [('None', 'None', '', '', 0)]
    counter = 1
    armature = utils.findArmature()
    if(armature != None):
        for bone in armature.data.bones:
            bones.append((bone.name, bone.name, '', '', counter))
            counter += 1
    bones.sort(key=lambda tup: tup[0])
    return bones


class ALO_Importer(bpy.types.Operator):
    """ALO Importer"""      # blender will use this as a tooltip for menu items and buttons.
    bl_idname = "import_mesh.alo"        # unique identifier for buttons and menu items to reference.
    bl_label = "Import ALO File"         # display name in the interface.
    bl_options = {'REGISTER', 'UNDO'}  # enable undo for the operator.
    filename_ext = ".alo"
    filter_glob: StringProperty(default="*.alo", options={'HIDDEN'})
    bl_info = {
        "name": "ALO Importer",
        "category": "Import",
    }

    parentName: EnumProperty(
        name='Attachment Bone',
        description="Bone that imported models are attached to",
        items=boneEnumCallback
    )

    importAnimations: BoolProperty(
        name="Import Animations",
        description="Import the model's animations from the same path",
        default=True,
    )

    textureOverride: EnumProperty(
        name = "Submod Texture Override",
        description = "Try to import textures from a different submod",
        items=(
            ("NONE", "None", ""),
            ('CoreSaga', "Core Saga", ""),
            ('FotR', "Fall of the Republic", ""),
            ('GCW', "Imperial Reign", ""),
            ('Rev', "Revan's Revenge", ""),
            ('TR', "Thrawn's Revenge", ""),
        ),
        default="NONE",
    )

    def draw(self, context):
        layout = self.layout

        layout.prop(self, "importAnimations")
        layout.prop(self, "parentName")
        layout.prop(self, "textureOverride")

    filepath: StringProperty(
        name="File Path", description="Filepath used for importing the ALO file", maxlen=1024, default="")

    # execute() is called by blender when running the operator.
    def execute(self, context):
        # main structure

        def process_active_junk():
            meshNameList = []
            # loop over file until end is reached
            while(file.tell() < os.path.getsize(self.properties.filepath)):
                active_chunk = file.read(4)
                # print(active_chunk)
                if active_chunk == b"\x00\x02\x00\00":
                    armatureData = createArmature()
                elif active_chunk == b"\x00\x04\x00\00":
                    file.seek(4, 1)  # skip size
                    meshName = processMeshChunk()
                    meshNameList.append(meshName)
                elif active_chunk == b"\x00\x13\x00\00":  # light chunk is irrelevant
                    self.report({"WARNING"}, "ALAMO - File contains light objects, these are not supported and might cause minor issues")
                    size = read_chunk_length()
                    file.seek(size, 1)  # skip to next chunk
                elif active_chunk == b"\x00\x06\x00\00":
                    file.seek(8, 1)  # skip size and next header
                    n_objects_proxies = get_n_objects_n_proxies()
                    n_objects = n_objects_proxies['n_objects']
                    n_proxies = n_objects_proxies['n_proxies']
                    print('Found Connection Chunk')
                elif active_chunk == b"\x02\x06\x00\00":
                    file.seek(4, 1)  # skip size
                    read_conncetion(armatureData, meshNameList)
                elif active_chunk == b"\x03\x06\x00\00":
                    read_proxy()

        #armature and bones

        class Armature():
            def __init__(self):
                self.bones = []
                self.boneCount = 0

        class Bone():
            def __init__(self):
                self.name = ''
                self.parentIndex = 0
                self.visible = 0
                self.billboard = 0
                self.matrix = None

        def removeShadowDoubles():
            for object in bpy.data.objects:
                if(object.type == 'MESH'):
                    if(len(object.material_slots) <= 0):
                        continue  # already existing objects might not have a material
                    shader = object.material_slots[0].material.shaderList.shaderList
                    if (shader == 'MeshCollision.fx' or shader == 'RSkinShadowVolume.fx' or shader == 'MeshShadowVolume.fx'):
                        bpy.ops.object.select_all(action='DESELECT')

                        bpy.context.view_layer.objects.active = object
                        object.select_set(True)
                        bpy.ops.object.mode_set(mode='EDIT')
                        bpy.ops.mesh.select_all(action='SELECT')
                        bpy.ops.mesh.remove_doubles()
                        bpy.ops.object.mode_set(mode='OBJECT')

        def createArmature():

            global fileName

            # create armature
            armatureBlender = bpy.data.armatures.new(fileName + "Armature")

            # create object
            armatureObj = bpy.data.objects.new(
                fileName + "Rig", object_data=armatureBlender)

            # Link object to collection
            importCollection.objects.link(armatureObj)
            bpy.context.view_layer.objects.active = armatureObj
            bpy.context.view_layer.update()

            # adjust settings and enter edit-mode
            armatureObj = bpy.context.object
            armatureObj.show_in_front = True
            utils.setModeToEdit()

            armatureBlender.display_type = 'STICK'
            armatureData = Armature()

            file.seek(4, 1)  # skip size
            get_bone_count(armatureData)

            counter = 0
            while (counter < armatureData.boneCount):
                process_bone(armatureData)
                counter += 1

            for bone in armatureData.bones:
                createBone(bone, armatureBlender, armatureData)

            bpy.ops.object.mode_set(mode='OBJECT')

            bpy.context.scene.ActiveSkeleton.skeletonEnum = armatureObj.name

            return armatureData

        def get_bone_count(armatureData):
            file.seek(8, 1)  # skip header and size
            bone_count = struct.unpack("<I", file.read(4))[0]
            armatureData.boneCount = bone_count
            file.seek(124, 1)  # skip padding

        def process_bone(armatureData):
            bone = Bone()
            armatureData.bones.append(bone)

            file.seek(12, 1)  # skip header and size and next header
            bone.name = cut_string(read_string())
            file.seek(8, 1)  # skip header and size
            bone.parentIndex = struct.unpack('<I', file.read(4))[0]
            if bone.name == 'Root':
                bone.parentIndex = 0
            bone.visible = struct.unpack('<I', file.read(4))[0]
            bone.billboard = struct.unpack('<I', file.read(4))[0]
            matrix1_1 = struct.unpack('<f', file.read(4))[0]
            matrix1_2 = struct.unpack('<f', file.read(4))[0]
            matrix1_3 = struct.unpack('<f', file.read(4))[0]
            matrix1_4 = struct.unpack('<f', file.read(4))[0]
            matrix2_1 = struct.unpack('<f', file.read(4))[0]
            matrix2_2 = struct.unpack('<f', file.read(4))[0]
            matrix2_3 = struct.unpack('<f', file.read(4))[0]
            matrix2_4 = struct.unpack('<f', file.read(4))[0]
            matrix3_1 = struct.unpack('<f', file.read(4))[0]
            matrix3_2 = struct.unpack('<f', file.read(4))[0]
            matrix3_3 = struct.unpack('<f', file.read(4))[0]
            matrix3_4 = struct.unpack('<f', file.read(4))[0]
            bone_row_1 = ((matrix1_1, matrix1_2, matrix1_3, matrix1_4))
            bone_row_2 = ((matrix2_1, matrix2_2, matrix2_3, matrix2_4))
            bone_row_3 = ((matrix3_1, matrix3_2, matrix3_3, matrix3_4))
            bone_row_4 = (0, 0, 0, 1)
            bone.matrix = ((bone_row_1), (bone_row_2),
                           (bone_row_3), (bone_row_4))

        def createBone(boneData, armatureBlender, armatureData):
            billboardModeArray = ["Disable", "Parallel", "Face", "ZAxis View",
                                  "ZAxis Light", "ZAxis Wind", "Sunlight Glow", "Sun"]

            bone_matrix = []  # initialize for use
            bone = armatureBlender.edit_bones.new(boneData.name)
            bone.tail = mathutils.Vector([0, 1, 0])

            if boneData.visible == 1:
                bone.Visible = True
            else:
                bone.Visible = False

            parent = armatureData.bones[boneData.parentIndex].name
            if(parent != 'Root'):
                bone.parent = armatureBlender.edit_bones[parent]
                bone.matrix = bone.parent.matrix @ mathutils.Matrix(
                    boneData.matrix)
            else:
                bone.matrix = mathutils.Matrix(boneData.matrix)

            bone.billboardMode.billboardMode = billboardModeArray[boneData.billboard]

            bpy.ops.object.mode_set(mode='EDIT')

        #mesh and material

        class meshClass():
            def __init__(self):
                self.name = ''
                self.isHidden = False
                self.collision = False
                self.nMaterials = 0
                self.subMeshList = []

            def getNVerts(self):
                nVerts = 0
                for subMesh in self.subMeshList:
                    nVerts += subMesh.nVertices
                return nVerts

        class subMeshClass():
            def __init__(self):
                self.nVertices = 0
                self.nFaces = 0
                self.shader = None
                self.vertices = []
                self.faces = []
                self.faceOffset = 0
                self.UVs = []
                self.material = None
                self.animationMapping = []
                self.boneIndex = []

        def construct_mesh(currentMesh):

            vertices = []
            faces = []
            UVs = []
            animationMapping = []
            for subMesh in currentMesh.subMeshList:
                vertices += subMesh.vertices
                faces += subMesh.faces
                UVs += subMesh.UVs
                animationMapping += subMesh.animationMapping

            mesh.from_pydata(vertices, [], faces)

            # Update mesh with new data
            mesh.update(calc_edges=True)

            polys = mesh.polygons
            for p in polys:
                p.use_smooth = True

            # assign materials correctly
            if currentMesh.nMaterials > 1:
                currentSubMeshMaxFaceIndex = currentMesh.subMeshList[0].nFaces
                subMeshCounter = 0
                for face in mesh.polygons:
                    if face.index >= currentSubMeshMaxFaceIndex:
                        subMeshCounter += 1
                        currentSubMeshMaxFaceIndex += currentMesh.subMeshList[subMeshCounter].nFaces
                    face.material_index = subMeshCounter

            # create UVs
            createUVLayer("UVMap", UVs)
            assign_vertex_groups(animationMapping, currentMesh)

            return mesh

        def readMeshInfo(currentMesh):
            file.seek(8, 1)  # skip size and header

            nMaterials = struct.unpack("I", file.read(4))[0]
            currentMesh.nMaterials = nMaterials

            file.seek(24 + 4, 1)  # skip bounding box size and unused
            isHidden = struct.unpack("<I", file.read(4))[0]

            if isHidden == 1:
                currentMesh.isHidden = True

            collision = struct.unpack("<I", file.read(4))[0]
            if collision == 1:
                currentMesh.collision = True

            file.seek(88, 1)
            create_object(currentMesh)

        def get_mesh_name():
            file.seek(4, 1)  # skip header
            length = read_chunk_length()
            counter = 0
            mesh_name = ""
            while counter < length - 1:
                letter = str(file.read(1))
                letter = letter[2:len(letter) - 1]
                mesh_name += letter
                counter += 1
            file.seek(1, 1)  # skip end byte of name

            return cut_string(mesh_name)

        def get_n_vertices_n_primitives(currentSubMesh):
            currentSubMesh.nVertices = struct.unpack("<I", file.read(4))[0]
            currentSubMesh.nFaces = struct.unpack("<I", file.read(4))[0]
            file.seek(120, 1)

        def processMeshChunk():
            # name chunk
            currentMesh = meshClass()
            meshList.append(currentMesh)
            currentMesh.name = get_mesh_name()

            readMeshInfo(currentMesh)

            counter = 0
            faceOffset = 0
            while (counter < currentMesh.nMaterials):
                currentSubMesh = subMeshClass()
                currentMesh.subMeshList.append(currentSubMesh)

                currentSubMesh.faceOffset = faceOffset
                read_material_info_chunk(currentSubMesh)
                read_mesh_data(currentSubMesh)
                faceOffset += currentSubMesh.nVertices
                counter += 1

            contructed_mesh = construct_mesh(currentMesh)
            name = contructed_mesh.name
            return name

        def read_mesh_data(currentSubMesh):
            file.seek(4, 1)  # skip header
            meshDataChunkSize = read_chunk_length()
            currentPosition = file.tell()
            while (file.tell() < currentPosition + meshDataChunkSize):
                active_chunk = file.read(4)
                if active_chunk == b"\x01\x00\x01\00":
                    file.seek(4, 1)  # skip size, chunk is always 128 byte
                    get_n_vertices_n_primitives(currentSubMesh)
                elif active_chunk == b"\x02\x00\x01\00":
                    size = read_chunk_length()
                    file.seek(size, 1)  # skip to next chunk
                elif active_chunk == b"\x04\x00\x01\00":
                    file.seek(4, 1)  # skip size
                    faces = process_index_buffer(currentSubMesh)
                elif active_chunk == b"\x06\x00\x01\00":
                    read_animation_mapping(currentSubMesh)
                elif active_chunk == b"\x07\x00\x01\00":
                    file.seek(4, 1)  # skip size
                    vertex_data = process_vertex_buffer_2(
                        False, currentSubMesh)
                elif active_chunk == b"\x05\x00\x01\00":
                    file.seek(4, 1)  # skip size
                    # old version of the chunk
                    vertex_data = process_vertex_buffer_2(True, currentSubMesh)
                elif active_chunk == b"\x00\x12\x00\00":
                    size = read_chunk_length()
                    file.seek(size, 1)  # skip to next chunk

        def read_material_info_chunk(currentSubMesh):
            file.seek(4, 1)  # skip header
            materialChunkSize = read_chunk_length()
            currentPosition = file.tell()
            while (file.tell() < currentPosition + materialChunkSize):
                active_chunk = file.read(4)
                if active_chunk == b"\x01\x01\x01\00":
                    set_alamo_shader(currentSubMesh)
                elif active_chunk == b"\x02\x01\x01\00":
                    read_int(currentSubMesh.material)
                elif active_chunk == b"\x03\x01\x01\00":
                    read_float(currentSubMesh.material)
                elif active_chunk == b"\x04\x01\x01\00":
                    read_float3(currentSubMesh.material)
                elif active_chunk == b"\x05\x01\x01\00":
                    process_texture_chunk(currentSubMesh.material)
                elif active_chunk == b"\x06\x01\x01\00":
                    read_float4(currentSubMesh.material)
            create_material(currentSubMesh)
            set_up_textures(currentSubMesh.material)

        def read_animation_mapping(currentSubMesh):
            chunk_size = read_chunk_length()  # read chunk size
            read_counter = chunk_size / 4
            counter = 0
            animation_mapping = []
            while counter < read_counter:
                currentSubMesh.animationMapping.append(
                    struct.unpack("I", file.read(4))[0])
                counter += 1
            return animation_mapping

        def material_group_additive(context, operator, group_name, material, is_emissive):
            node_group = bpy.data.node_groups.new(group_name, 'ShaderNodeTree')

            node = node_group.nodes.new
            link = node_group.links.new

            group_out = node('NodeGroupOutput')
            group_out.location.x += 200.0
            node_group.outputs.new('NodeSocketShader', 'Surface')

            mix_shader = node("ShaderNodeMixShader")

            transparent = node("ShaderNodeBsdfTransparent")
            transparent.location.x -= 200
            transparent.location.y -= 50

            base_image_node = node("ShaderNodeTexImage")
            base_image_node.location.x -= 500

            if is_emissive:
                group_in = node('NodeGroupInput')
                group_in.location.x -= 700
                emissive = node_group.inputs.new(
                    'NodeSocketFloat', 'Emissive Strength')
                emissive.default_value = 1.0
                color = node("ShaderNodeEmission")
                link(group_in.outputs[0], color.inputs[1])
                eevee_alpha_fix = node("ShaderNodeInvert")
                eevee_alpha_fix.location.x -= 500
                eevee_alpha_fix.location.y += 300
                # Fix for obnoxious transparency bug in Eevee
                link(base_image_node.outputs[1], eevee_alpha_fix.inputs[1])
                link(base_image_node.outputs['Color'],
                     mix_shader.inputs['Fac'])

            else:
                color = node("ShaderNodeBsdfDiffuse")
                link(base_image_node.outputs['Alpha'],
                     mix_shader.inputs['Fac'])

            color.location.x -= 200
            color.location.y -= 150

            link(base_image_node.outputs['Color'], color.inputs[0])
            link(transparent.outputs[0], mix_shader.inputs[1])
            link(color.outputs[0], mix_shader.inputs[2])

            if material.BaseTexture != 'None' and material.BaseTexture in bpy.data.images:
                diffuse_texture = bpy.data.images[material.BaseTexture]
                diffuse_texture.alpha_mode = 'CHANNEL_PACKED'
                base_image_node.image = diffuse_texture

            link(mix_shader.outputs[0], group_out.inputs[0])

            return node_group

        def material_group_basic(context, operator, group_name, material):
            node_group = bpy.data.node_groups.new(group_name, 'ShaderNodeTree')

            node = node_group.nodes.new
            link = node_group.links.new

            group_in = node('NodeGroupInput')
            group_in.location.x -= 700
            node_group.inputs.new('NodeSocketColor', 'Team Color')
            spec = node_group.inputs.new(
                'NodeSocketFloat', 'Specular Intensity')
            spec.default_value = 0.1

            group_out = node('NodeGroupOutput')
            node_group.outputs.new('NodeSocketColor', 'Base Color')
            node_group.outputs.new('NodeSocketFloat', 'Specular')
            node_group.outputs.new('NodeSocketVector', 'Normal')

            base_image_node = node("ShaderNodeTexImage")
            base_image_node.location.x -= 500

            mix_node = node("ShaderNodeMixRGB")
            mix_node.blend_type = 'COLOR'
            mix_node.location.x -= 200

            link(base_image_node.outputs['Color'], mix_node.inputs['Color1'])
            link(base_image_node.outputs['Alpha'], mix_node.inputs['Fac'])
            link(mix_node.outputs['Color'], group_out.inputs['Base Color'])

            normal_image_node = node("ShaderNodeTexImage")
            normal_image_node.location.x -= 1100.0
            normal_image_node.location.y -= 300.0

            normal_split = node("ShaderNodeSeparateRGB")
            normal_split.location.x -= 800
            normal_split.location.y -= 300
            normal_invert = node("ShaderNodeMath")
            normal_invert.operation = 'SUBTRACT'
            normal_invert.inputs[0].default_value = 1
            normal_invert.location.x -= 600
            normal_invert.location.y -= 300
            normal_combine = node("ShaderNodeCombineRGB")
            normal_combine.location.x -= 400
            normal_combine.location.y -= 300

            normal_map_node = node("ShaderNodeNormalMap")
            normal_map_node.space = 'TANGENT'
            normal_map_node.location.x -= 200.0
            normal_map_node.location.y -= 300.0

            specular_multiply = node("ShaderNodeMath")
            specular_multiply.operation = 'MULTIPLY'
            specular_multiply.location.x -= 800
            specular_multiply.location.y -= 100

            link(normal_image_node.outputs['Color'],
                 normal_split.inputs['Image'])
            link(normal_split.outputs['R'], normal_combine.inputs['R'])
            link(normal_split.outputs['G'], normal_invert.inputs[1])
            link(normal_invert.outputs[0], normal_combine.inputs['G'])
            link(normal_split.outputs['B'], normal_combine.inputs['B'])
            link(normal_combine.outputs[0], normal_map_node.inputs[1])
            link(normal_map_node.outputs[0], group_out.inputs[2])

            link(normal_image_node.outputs['Alpha'],
                 specular_multiply.inputs[0])

            link(group_in.outputs['Team Color'], mix_node.inputs['Color2'])
            link(group_in.outputs['Specular Intensity'],
                 specular_multiply.inputs[1])
            link(specular_multiply.outputs[0], group_out.inputs[1])

            if material.BaseTexture != 'None' and material.BaseTexture in bpy.data.images:
                diffuse_texture = bpy.data.images[material.BaseTexture]
                diffuse_texture.alpha_mode = 'CHANNEL_PACKED'
                base_image_node.image = diffuse_texture

            if material.NormalTexture != 'None' and material.NormalTexture in bpy.data.images:
                normal_texture = bpy.data.images[material.NormalTexture]
                normal_texture.alpha_mode = 'CHANNEL_PACKED'
                normal_image_node.image = normal_texture
                normal_image_node.image.colorspace_settings.name = 'Raw'

            return node_group

        def set_up_textures(material):
            material.use_nodes = True
            nt = material.node_tree
            nodes = nt.nodes
            links = nt.links
<<<<<<< HEAD

            # clean up
            while(nodes):
                nodes.remove(nodes[0])

            output = nodes.new("ShaderNodeOutputMaterial")
            custom_node_name = material.name + "Group"
            my_group = 'null'

            if ("Additive" in material.shaderList.shaderList):
                material.blend_method = "BLEND"
                my_group = material_group_additive(
                    self, context, custom_node_name, material, True)
                mat_group = nt.nodes.new("ShaderNodeGroup")
                mat_group.node_tree = bpy.data.node_groups[my_group.name]
                mat_group.location.x -= 200.0
                links.new(mat_group.outputs[0], output.inputs['Surface'])
            elif ("Alpha" in material.shaderList.shaderList):
                material.blend_method = "BLEND"
                my_group = material_group_additive(
                    self, context, custom_node_name, material, False)
                mat_group = nt.nodes.new("ShaderNodeGroup")
                mat_group.node_tree = bpy.data.node_groups[my_group.name]
                mat_group.location.x -= 200.0
                links.new(mat_group.outputs[0], output.inputs['Surface'])
            else:
                bsdf = nodes.new("ShaderNodeBsdfPrincipled")
                bsdf.inputs[4].default_value = 0.1  # Set metallic to 0.1
                bsdf.inputs[7].default_value = 0.2  # Set roughness to 0.2
                bsdf.location.x -= 300.0
                links.new(bsdf.outputs['BSDF'], output.inputs['Surface'])
                my_group = material_group_basic(
                    self, context, custom_node_name, material)
                mat_group = nt.nodes.new("ShaderNodeGroup")
                mat_group.node_tree = bpy.data.node_groups[my_group.name]
                mat_group.location.x -= 500.0
                links.new(mat_group.outputs[0], bsdf.inputs['Base Color'])
                links.new(mat_group.outputs[1], bsdf.inputs[5])
                links.new(mat_group.outputs[2], bsdf.inputs['Normal'])

        def create_material(currentSubMesh):
            if currentSubMesh.material.name != "DUMMYMATERIAL":
                return

            oldMat = currentSubMesh.material

            texName = currentSubMesh.material.BaseTexture
            texName = texName[0:len(texName) - 4] + " Material"
            if texName in bpy.data.materials and oldMat.shaderList.shaderList != bpy.data.materials.get(texName).shaderList.shaderList:
                texName += "1"
            mat = assign_material(texName)

            mat.shaderList.shaderList = oldMat.shaderList.shaderList

            # TODO: Extract set_alamo_shader's shader finder to new function, use that here.
            material_props = ["BaseTexture", "NormalTexture", "GlossTexture", "WaveTexture", "DistortionTexture", "CloudTexture", "CloudNormalTexture", "Emissive", "Diffuse", "Specular", "Shininess", "Colorization", "DebugColor", "UVOffset", "Color", "UVScrollRate", "DiffuseColor",
                              "EdgeBrightness", "BaseUVScale", "WaveUVScale", "DistortUVScale", "BaseUVScrollRate", "WaveUVScrollRate", "DistortUVScrollRate", "BendScale", "Diffuse1", "CloudScrollRate", "CloudScale", "SFreq",  "TFreq", "DistortionScale", "Atmosphere", "CityColor", "AtmospherePower"]

            for texture in material_props:
                if texture in oldMat:
                    mat[texture] = oldMat[texture]

            obj = bpy.context.object

            obj.data.materials.clear()
            obj.data.materials.append(mat)
            currentSubMesh.material = mat

        def assign_material(name):
            if name in bpy.data.materials:
                return bpy.data.materials.get(name)
            else:
                return bpy.data.materials.new(name)
=======
            while(nodes): nodes.remove(nodes[0])
            output  = nodes.new("ShaderNodeOutputMaterial")
            bsdf = nodes.new("ShaderNodeBsdfPrincipled")
            base_image_node = nodes.new("ShaderNodeTexImage")
            invert_color_node = nodes.new("ShaderNodeInvert")
            normal_image_node = nodes.new("ShaderNodeTexImage")
            if material.BaseTexture != 'None':
                links.new(output.inputs['Surface'], bsdf.outputs['BSDF'])
                links.new(bsdf.inputs['Base Color'], base_image_node.outputs['Color'])
                links.new(invert_color_node.inputs['Color'], base_image_node.outputs['Alpha'])
                links.new(bsdf.inputs['Alpha'], invert_color_node.outputs['Color'])
                if material.BaseTexture in bpy.data.images:
                    diffuse_texture = bpy.data.images[material.BaseTexture]
                    base_image_node.image = diffuse_texture
            if material.NormalTexture != 'None':
                normal_map_node = nodes.new("ShaderNodeNormalMap")
                normal_map_node.space = 'TANGENT'
                links.new(normal_image_node.outputs['Color'], normal_map_node.inputs['Color'])
                links.new(normal_map_node.outputs['Normal'], bsdf.inputs['Normal'])
                if material.NormalTexture in bpy.data.images:
                    normal_texture = bpy.data.images[material.NormalTexture]
                    normal_image_node.image = normal_texture
                normal_image_node.location.y = -400
                normal_map_node.location.x = normal_image_node.location.x + normal_image_node.width + 100
                normal_map_node.location.y = -400
            invert_color_node.location.x = base_image_node.location.x + base_image_node.width + 100
            invert_color_node.location.y = -200
            bsdf.location.x = invert_color_node.location.x + invert_color_node.width + 100
            output.location.x = bsdf.location.x + bsdf.width + 100
>>>>>>> 6e4d9bf8

        def create_object(currentMesh):
            global mesh
            mesh = bpy.data.meshes.new(currentMesh.name)
            object = bpy.data.objects.new(mesh.name, mesh)
            global MeshNameList
            MeshNameList.append(object.name)

            # Link object to collection
            importCollection.objects.link(object)
            bpy.context.view_layer.objects.active = object
            bpy.context.view_layer.update()

            context.view_layer.objects.active = object  # make created object active
            object.show_transparent = True

            if (currentMesh.isHidden == 1):
                object.Hidden = True

            if (currentMesh.collision == 1):
                object.HasCollision = True

            # create vertex groups
            armature = utils.findArmature()
            for bone in armature.data.bones:
                vertgroup = object.vertex_groups.new(name=bone.name)

        def process_vertex_buffer_2(legacy, currentSubMesh):
            f = struct.Struct('f')  # unpack as float
            i = struct.Struct('I')
            counter = 0
            while counter < currentSubMesh.nVertices:
                coX = f.unpack(file.read(4))[0]
                coY = f.unpack(file.read(4))[0]
                coZ = f.unpack(file.read(4))[0]
                currentSubMesh.vertices.append(
                    mathutils.Vector((coX, coY, coZ)))
                file.seek(12, 1)
                UV = []
                UV.append(f.unpack(file.read(4))[0])
                UV.append(f.unpack(file.read(4))[0] * (-1))
                currentSubMesh.UVs.append(UV)
                file.seek(64, 1)
                if not legacy:
                    file.seek(16, 1)
                currentSubMesh.boneIndex.append(i.unpack(file.read(4))[0])
                file.seek(28, 1)
                counter += 1

        def process_index_buffer(currentSubMesh):
            h = struct.Struct('H')  # unpack as unsigned Short
            counter = 0
            while counter < currentSubMesh.nFaces:
                face = []
                face.append(h.unpack(file.read(2))[
                            0] + currentSubMesh.faceOffset)
                face.append(h.unpack(file.read(2))[
                            0] + currentSubMesh.faceOffset)
                face.append(h.unpack(file.read(2))[
                            0] + currentSubMesh.faceOffset)
                currentSubMesh.faces.append(face)
                counter += 1

        def process_texture_chunk(material):
<<<<<<< HEAD
            file.seek(5, 1)  # skip chunk size and child header
            length = struct.unpack("H", file.read(
                1) + b'\x00')  # get string length
            global texture_function_name
            texture_function_name = ""
            counter = 0
            while counter < length[0] - 1:
                letter = str(file.read(1))
                letter = letter[2:len(letter) - 1]
                texture_function_name = texture_function_name + letter
                counter += 1
            file.seek(1, 1)  # skip string end byte
            file.seek(1, 1)  # skip child header
            length = struct.unpack("H", file.read(1) + b'\x00')  # get string length
            texture_name = ""
            counter = 0
            while counter < length[0] - 1:
                letter = str(file.read(1))
                letter = letter[2:len(letter) - 1]
                texture_name = texture_name + letter
                counter += 1
            # replace texture format with .dds
            if texture_name != "None":
                texture_name = texture_name[0:len(texture_name) - 4] + ".dds"
            file.seek(1, 1)  # skip string end byte
            
            load_image(texture_name)
            exec('material.' + texture_function_name + '= texture_name')
=======
                file.seek(5, 1)  # skip chunk size and child header
                length = struct.unpack("H", file.read(1) + b'\x00')  # get string length
                global texture_function_name
                texture_function_name = ""
                counter = 0
                while counter < length[0] - 1:
                    letter = str(file.read(1))
                    letter = letter[2:len(letter) - 1]
                    texture_function_name = texture_function_name + letter
                    counter += 1
                file.seek(1, 1)  # skip string end byte
                file.seek(1, 1)  # skip child header
                length = struct.unpack("H", file.read(1) + b'\x00')  # get string length
                texture_name = ""
                counter = 0
                while counter < length[0] - 1:
                    letter = str(file.read(1))
                    letter = letter[2:len(letter) - 1]
                    texture_name = texture_name + letter
                    counter += 1
                # replace texture format with .dds
                if texture_name != "None":
                    texture_name = texture_name[0:len(texture_name) - 4] + ".dds"
                file.seek(1, 1)  # skip string end byte

                load_image(texture_name)
                if texture_function_name != "SpecularTexture":
                    exec('material.' + texture_function_name + '= texture_name')
>>>>>>> 6e4d9bf8

        def createUVLayer(layerName, uv_coordinates):
            vert_uvs = uv_coordinates
            mesh.uv_layers.new(name=layerName)
            mesh.uv_layers[-1].data.foreach_set(
                "uv", [uv for pair in [vert_uvs[l.vertex_index] for l in mesh.loops] for uv in pair])

        def set_alamo_shader(currentSubMesh):  # create material and assign
            shaderName = read_string()
            obj = bpy.context.object

            if shaderName == 'MeshCollision.fx':
                mat = assign_material("COLLISION")
            elif shaderName in ['RSkinShadowVolume.fx', 'MeshShadowVolume.fx']:
                mat = assign_material("SHADOW")
            else:
                mat = assign_material("DUMMYMATERIAL")
                # DUMMYMATERIAL is a temporary material to allow Alamo shader properties to be assigned.
                # Can't assign final material because material names are now based on BaseTexture, and textures aren't known yet. Probably a better way to do this.

            # find shader, ignoring case
            currentKey = None
            for key in settings.material_parameter_dict:
                if(key.lower() == shaderName.lower()):
                    currentKey = key
                    break

            if currentKey is None:
                self.report({"WARNING"}, "ALAMO - Unknown shader: " + shaderName +
                      " setting shader to alDefault.fx")
                currentKey = "alDefault.fx"

            mat.shaderList.shaderList = currentKey

            obj.data.materials.append(mat)
            currentSubMesh.material = mat

        def assign_vertex_groups(animation_mapping, currentMesh):
            # assign vertex groups
            object = bpy.context.view_layer.objects.active
            counter = 0
            armatureObject = utils.findArmature()
            n_vertices = currentMesh.getNVerts()

            bone_indices = []
            for subMesh in currentMesh.subMeshList:
                bone_indices += subMesh.boneIndex

            if(len(animation_mapping) != 0):
                # add armature modifier
                mod = object.modifiers.new('MyRigModif', 'ARMATURE')
                mod.object = armatureObject
                mod.use_bone_envelopes = False
                mod.use_vertex_groups = True

                while counter < n_vertices:
                    object.vertex_groups[animation_mapping[bone_indices[counter]]].add([
                                                                                       counter], 1, 'ADD')
                    counter += 1

        # proxy and connection functions

        def get_n_objects_n_proxies():
            size = read_chunk_length()
            file.seek(2, 1)
            n_objects = struct.unpack("l", file.read(4))
            file.seek(2, 1)
            n_proxies = struct.unpack("l", file.read(4))
            n_objects_proxies = {
                "n_objects": n_objects[0], "n_proxies": n_proxies[0]}

            # some .alo formats have an additional unspecified value at this position
            # to read the rest correctly this code checks if this is the case here and skips appropriately
            size -= 12
            file.seek(size, 1)

            return n_objects_proxies

        def read_conncetion(armatureData, meshNameList):
            file.seek(2, 1)  # skip head and size
            mesh_index = struct.unpack("I", file.read(4))[0]
            file.seek(2, 1)  # skip head and size
            bone_index = struct.unpack("I", file.read(4))[0]
            armatureBlender = utils.findArmature()

            # set connection of object to bone and move object to bone
            obj = None
            if mesh_index < len(meshNameList):  # light objects can mess this up
                obj = bpy.data.objects[meshNameList[mesh_index]]
            bone = armatureBlender.data.bones[bone_index]
            if obj != None:
                if bone.name != 'Root':
                    constraint = obj.constraints.new('CHILD_OF')
                    constraint.target = armatureBlender
                    constraint.subtarget = bone.name

        def read_proxy():
            chunk_length = struct.unpack("I", file.read(4))[0]
            file.seek(1, 1)  # skip header
            name_length = struct.unpack("B", file.read(1))[0]
            proxy_name = ""
            counter = 0
            while counter < name_length - 1:
                letter = str(file.read(1))
                letter = letter[2:len(letter) - 1]
                proxy_name = proxy_name + letter
                counter += 1
            file.seek(3, 1)  # skip endbyte of name, chunk mini header and size
            proxy_bone_index = struct.unpack("<I", file.read(4))[0]

            proxyIsHidden = False
            altDecreaseStayHidden = False
            counter = 0
            while (name_length + 9 + counter < chunk_length):
                mini_chunk = file.read(1)
                file.seek(1, 1)
                if mini_chunk == b"\x07":
                    if struct.unpack("<I", file.read(4))[0] == 1:
                        proxyIsHidden = True
                elif mini_chunk == b"\x08":
                    if struct.unpack("<I", file.read(4))[0] == 1:
                        altDecreaseStayHidden = True
                counter += 6

            armatureBlender = utils.findArmature()

            bpy.context.view_layer.objects.active = armatureBlender
            bpy.ops.object.mode_set(mode='EDIT')  # go to Edit mode
            bone = armatureBlender.data.edit_bones[armatureBlender.data.bones[proxy_bone_index].name]
            bone.EnableProxy = True
            bone.ProxyName = proxy_name
            bone.proxyIsHidden = proxyIsHidden
            bone.altDecreaseStayHidden = altDecreaseStayHidden
            bpy.ops.object.mode_set(mode='OBJECT')  # go to Edit mode

        # Utility functions

        def read_chunk_length():
            # the hight bit is used to tell if chunk holds data or chunks, so if it is set it has to be ignored when calculating length
            length = struct.unpack("<I", file.read(4))[0]
            if length >= 2147483648:
                length -= 2147483648
            return length

        def cut_string(string):
            # bones have a 63 character limit, this function cuts longer strings with space for .xyz end used by blender to distinguish double name
            if(len(string) > 63):
                return string[0:59]
            else:
                return string

        def read_string():
            # reads string out of chunk containing only a string
            length = struct.unpack("I", file.read(4))  # get string length
            string = ""
            counter = 0
            while counter < length[0] - 1:
                letter = str(file.read(1))
                letter = letter[2:len(letter) - 1]
                string = string + letter
                counter += 1
            file.seek(1, 1)  # skip end byte of name
            return string

        def read_string_mini_chunk():
            file.seek(1, 1)  # skip chunk header
            size = length = struct.unpack("<b", file.read(1))[0]
            string = ""
            counter = 0
            while counter < length - 1:
                letter = str(file.read(1))
                letter = letter[2:len(letter) - 1]
                string = string + letter
                counter += 1
            file.seek(1, 1)  # skip end byte of name
            return string

<<<<<<< HEAD
        def hideObject(object):

            # set correct area type via context overwrite
            context_override = bpy.context.copy()
            area = None
            for window in bpy.context.window_manager.windows:
                screen = window.screen
                for a in screen.areas:
                    if a.type == 'VIEW_3D':
                        area = a
                        break

            context_override['area'] = area

            bpy.ops.object.select_all(context_override, action='DESELECT')
            object.select_set(True)
            bpy.ops.object.hide_view_set(context_override)
            object.hide_render = True

=======
>>>>>>> 6e4d9bf8
        def hideLODs():
            # hides all but the most detailed LOD in Blender
            for object in bpy.data.objects:
                if(object.type == 'MESH'):
                    # check if name ends with LOD
                    if object.name[len(object.name)-4:len(object.name)-1] == 'LOD':
                        # check for hightest LOD
                        lodCounter = 0
                        while (object.name[:-1]+str(lodCounter) in bpy.data.objects):
                            lodCounter += 1
                        # hide smaller LODS
                        counter = 0
                        while(counter < lodCounter-1):
<<<<<<< HEAD
                            hideObject(
                                bpy.data.objects[object.name[:-1] + str(counter)])
=======
                            bpy.data.objects[object.name[:-1] + str(counter)].hide_set(True)
>>>>>>> 6e4d9bf8
                            counter += 1

            # hide object if its a shadow or a collision
            for object in bpy.data.objects:
                if object.type == 'MESH':
                    if len(object.material_slots) != 0:
                        shader = object.material_slots[0].material.shaderList.shaderList
                        if(shader == 'MeshCollision.fx' or shader == 'RSkinShadowVolume.fx' or shader == 'MeshShadowVolume.fx'):
                            object.hide_set(True)

            # hide objects that are set to not visible
            for object in bpy.data.objects:
                if (object.type == 'MESH'):
                    if object.Hidden == True:
                        object.hide_set(True)

        def deleteRoot():
            armature = utils.findArmature()
            armature.select_set(True)  # select the skeleton
            context.view_layer.objects.active = armature

            if bpy.ops.object.mode != 'EDIT':
                bpy.ops.object.mode_set(mode='EDIT')
            if 'Root' in armature.data.edit_bones:
                armature.data.edit_bones.remove(
                    armature.data.edit_bones['Root'])
            bpy.ops.object.mode_set(mode='OBJECT')

        # material utility functions

        def textureOverride(path, submod, texture_name):
            submodEnd = path.find("\\Data")
            submodStart = -1
            if path.find(submod):
                submodStart = path.find(submod)
            if submodStart == -1:
                submodStart = submodEnd + 1
            newPath = path[:submodStart] + submod + path[submodEnd:]

            if os.path.isfile(newPath):
                return newPath
            else:
                self.report({"WARNING"}, f'ALAMO - {texture_name} not found in {submod}, falling back to default')
                return path

        def load_image(texture_name):
            if texture_name == 'None':
                return
            elif (texture_name in bpy.data.images):
                img = bpy.data.images[texture_name]
            else:
                path = file.name
                path = os.path.split(path)[0]
                path = os.path.split(path)[0] + "/TEXTURES/" + texture_name
                if self.properties.textureOverride != "NONE":
                    path = textureOverride(path, self.properties.textureOverride, texture_name)

                if os.path.isfile(path):
                    img = bpy.data.images.load(path)
                else:
                    self.report({"WARNING"}, "ALAMO - Couldn't find texture: " + texture_name)
                    return

        def validate_material_prop(name):
<<<<<<< HEAD
            material_props = ["BaseTexture", "NormalTexture", "GlossTexture", "WaveTexture", "DistortionTexture", "CloudTexture", "CloudNormalTexture", "Emissive", "Diffuse", "Specular", "Shininess", "Colorization", "DebugColor", "UVOffset", "Color", "UVScrollRate", "DiffuseColor",
                              "EdgeBrightness", "BaseUVScale", "WaveUVScale", "DistortUVScale", "BaseUVScrollRate", "WaveUVScrollRate", "DistortUVScrollRate", "BendScale", "Diffuse1", "CloudScrollRate", "CloudScale", "SFreq",  "TFreq", "DistortionScale", "Atmosphere", "CityColor", "AtmospherePower"]
=======
            material_props = ["BaseTexture", "NormalTexture", "GlossTexture", "WaveTexture", "DistortionTexture", "CloudTexture", "CloudNormalTexture", "Emissive", "Diffuse", "Specular","Shininess","Colorization" \
                ,"DebugColor","UVOffset","Color","UVScrollRate","DiffuseColor","EdgeBrightness","BaseUVScale","WaveUVScale","DistortUVScale","BaseUVScrollRate","WaveUVScrollRate","DistortUVScrollRate","BendScale" \
                , "Diffuse1","CloudScrollRate","CloudScale", "SFreq",  "TFreq", "DistortionScale", "Atmosphere", "CityColor", "AtmospherePower", "SpecularTexture"]
>>>>>>> 6e4d9bf8

            if(name in material_props):
                return True
            self.report({"WARNING"}, "ALAMO - Unknown material porperty: " + name)
            return False

        def read_int(material):
            file.seek(4, 1)  # skip size
            name = read_string_mini_chunk()
            file.seek(2, 1)  # skip mini header and size
            value = struct.unpack('<I', file.read(4))[0]

            if validate_material_prop(name):
                exec('material.' + name + '= value')

        def read_float(material):
            file.seek(4, 1)  # skip size
            name = read_string_mini_chunk()
            file.seek(2, 1)  # skip mini header and size
            value = struct.unpack('<f', file.read(4))[0]

            if validate_material_prop(name):
                exec('material.' + name + '= value')

        def read_float3(material):
            file.seek(4, 1)  # skip size
            name = read_string_mini_chunk()
            file.seek(2, 1)  # skip mini header and size
            value1 = struct.unpack('<f', file.read(4))[0]
            value2 = struct.unpack('<f', file.read(4))[0]
            value3 = struct.unpack('<f', file.read(4))[0]

            value = (value1, value2, value3)

            if validate_material_prop(name):
                exec('material.' + name + '= value')

        def read_float4(material):
            file.seek(4, 1)  # skip size
            name = read_string_mini_chunk()
            file.seek(2, 1)  # skip mini header and size
            value1 = struct.unpack('<f', file.read(4))[0]
            value2 = struct.unpack('<f', file.read(4))[0]
            value3 = struct.unpack('<f', file.read(4))[0]
            value4 = struct.unpack('<f', file.read(4))[0]

            value = (value1, value2, value3, value4)

            if validate_material_prop(name):
                exec('material.' + name + '= value')

        def setRenderToEevee():
            bpy.context.scene.render.engine = 'BLENDER_EEVEE'

        def loadAnimations(filePath):
            # remove ending
            filePath = filePath[0:-4]
            fileNameIndex = filePath.rfind("\\") + 1
            path = filePath[0:fileNameIndex]
            fileName = filePath[fileNameIndex:]
            bpy.context.scene.modelFileName = fileName

            animationFiles = []

            for file in listdir(path):
                fileExt = file[-4:]
                if(fileExt.lower() == ".ala" and file[0:len(fileName)] == fileName):
                    animationFiles.append(file)

            importer = import_ala.AnimationImporter()
            arm = utils.findArmature()
            arm.animation_data_create()

            for animFile in animationFiles:
                importer.loadAnimation(path + animFile)

        global assignedVertexGroups
        assignedVertexGroups = []
        global MeshNameList
        MeshNameList = []
        global doubleMeshes
        doubleMeshes = []
        global boneNameListALO
        boneNameListALO = []
        global boneConnectedDict
        boneConnectedDict = {}

        global meshList
        meshList = []

        global fileName
        fileName = self.properties.filepath.split("\\")
        fileName = fileName[len(fileName) - 1]
        fileName = fileName[:len(fileName) - 4]

        global importCollection
        importCollection = bpy.data.collections.new(fileName)
        bpy.context.scene.collection.children.link(importCollection)

        # is changed due to implementation details in the enum callback
        activeArmatureBackup = 'None'
        originalArmature = utils.findArmature()
        if(originalArmature != None):
            activeArmatureBackup = originalArmature.name

        global file
        filepath = self.properties.filepath
        file = open(filepath, 'rb')  # open file in read binary mode
        # setRenderToEevee()
        process_active_junk()
        removeShadowDoubles()
        hideLODs()
        deleteRoot()
        if(self.importAnimations):
            loadAnimations(filepath)

        # restore previous active armature
        if(activeArmatureBackup != 'None'):
            createdArmature = utils.findArmature()  # get new armature
            bpy.context.scene.ActiveSkeleton.skeletonEnum = activeArmatureBackup  # restore
            armature = utils.findArmature()
            # set parent
            if(self.parentName != 'None' and armature != None):
                parentBone = armature.data.bones[self.parentName]
                if(parentBone != None):
                    createdArmature.parent = armature
                    createdArmature.parent_bone = self.parentName
                    createdArmature.parent_type = 'BONE'
<<<<<<< HEAD

        # this lets blender know the operator finished successfully.
        return {'FINISHED'}
=======
        for object in bpy.data.objects:
            for constraint in object.constraints:
                constraint.inverse_matrix = mathutils.Matrix.Identity(4)
        return {'FINISHED'}            # this lets blender know the operator finished successfully.
>>>>>>> 6e4d9bf8

    def invoke(self, context, event):
        context.window_manager.fileselect_add(self)
        return {'RUNNING_MODAL'}<|MERGE_RESOLUTION|>--- conflicted
+++ resolved
@@ -586,81 +586,6 @@
             nt = material.node_tree
             nodes = nt.nodes
             links = nt.links
-<<<<<<< HEAD
-
-            # clean up
-            while(nodes):
-                nodes.remove(nodes[0])
-
-            output = nodes.new("ShaderNodeOutputMaterial")
-            custom_node_name = material.name + "Group"
-            my_group = 'null'
-
-            if ("Additive" in material.shaderList.shaderList):
-                material.blend_method = "BLEND"
-                my_group = material_group_additive(
-                    self, context, custom_node_name, material, True)
-                mat_group = nt.nodes.new("ShaderNodeGroup")
-                mat_group.node_tree = bpy.data.node_groups[my_group.name]
-                mat_group.location.x -= 200.0
-                links.new(mat_group.outputs[0], output.inputs['Surface'])
-            elif ("Alpha" in material.shaderList.shaderList):
-                material.blend_method = "BLEND"
-                my_group = material_group_additive(
-                    self, context, custom_node_name, material, False)
-                mat_group = nt.nodes.new("ShaderNodeGroup")
-                mat_group.node_tree = bpy.data.node_groups[my_group.name]
-                mat_group.location.x -= 200.0
-                links.new(mat_group.outputs[0], output.inputs['Surface'])
-            else:
-                bsdf = nodes.new("ShaderNodeBsdfPrincipled")
-                bsdf.inputs[4].default_value = 0.1  # Set metallic to 0.1
-                bsdf.inputs[7].default_value = 0.2  # Set roughness to 0.2
-                bsdf.location.x -= 300.0
-                links.new(bsdf.outputs['BSDF'], output.inputs['Surface'])
-                my_group = material_group_basic(
-                    self, context, custom_node_name, material)
-                mat_group = nt.nodes.new("ShaderNodeGroup")
-                mat_group.node_tree = bpy.data.node_groups[my_group.name]
-                mat_group.location.x -= 500.0
-                links.new(mat_group.outputs[0], bsdf.inputs['Base Color'])
-                links.new(mat_group.outputs[1], bsdf.inputs[5])
-                links.new(mat_group.outputs[2], bsdf.inputs['Normal'])
-
-        def create_material(currentSubMesh):
-            if currentSubMesh.material.name != "DUMMYMATERIAL":
-                return
-
-            oldMat = currentSubMesh.material
-
-            texName = currentSubMesh.material.BaseTexture
-            texName = texName[0:len(texName) - 4] + " Material"
-            if texName in bpy.data.materials and oldMat.shaderList.shaderList != bpy.data.materials.get(texName).shaderList.shaderList:
-                texName += "1"
-            mat = assign_material(texName)
-
-            mat.shaderList.shaderList = oldMat.shaderList.shaderList
-
-            # TODO: Extract set_alamo_shader's shader finder to new function, use that here.
-            material_props = ["BaseTexture", "NormalTexture", "GlossTexture", "WaveTexture", "DistortionTexture", "CloudTexture", "CloudNormalTexture", "Emissive", "Diffuse", "Specular", "Shininess", "Colorization", "DebugColor", "UVOffset", "Color", "UVScrollRate", "DiffuseColor",
-                              "EdgeBrightness", "BaseUVScale", "WaveUVScale", "DistortUVScale", "BaseUVScrollRate", "WaveUVScrollRate", "DistortUVScrollRate", "BendScale", "Diffuse1", "CloudScrollRate", "CloudScale", "SFreq",  "TFreq", "DistortionScale", "Atmosphere", "CityColor", "AtmospherePower"]
-
-            for texture in material_props:
-                if texture in oldMat:
-                    mat[texture] = oldMat[texture]
-
-            obj = bpy.context.object
-
-            obj.data.materials.clear()
-            obj.data.materials.append(mat)
-            currentSubMesh.material = mat
-
-        def assign_material(name):
-            if name in bpy.data.materials:
-                return bpy.data.materials.get(name)
-            else:
-                return bpy.data.materials.new(name)
-=======
             while(nodes): nodes.remove(nodes[0])
             output  = nodes.new("ShaderNodeOutputMaterial")
             bsdf = nodes.new("ShaderNodeBsdfPrincipled")
@@ -690,7 +615,6 @@
             invert_color_node.location.y = -200
             bsdf.location.x = invert_color_node.location.x + invert_color_node.width + 100
             output.location.x = bsdf.location.x + bsdf.width + 100
->>>>>>> 6e4d9bf8
 
         def create_object(currentMesh):
             global mesh
@@ -755,7 +679,6 @@
                 counter += 1
 
         def process_texture_chunk(material):
-<<<<<<< HEAD
             file.seek(5, 1)  # skip chunk size and child header
             length = struct.unpack("H", file.read(
                 1) + b'\x00')  # get string length
@@ -784,36 +707,10 @@
             
             load_image(texture_name)
             exec('material.' + texture_function_name + '= texture_name')
-=======
-                file.seek(5, 1)  # skip chunk size and child header
-                length = struct.unpack("H", file.read(1) + b'\x00')  # get string length
-                global texture_function_name
-                texture_function_name = ""
-                counter = 0
-                while counter < length[0] - 1:
-                    letter = str(file.read(1))
-                    letter = letter[2:len(letter) - 1]
-                    texture_function_name = texture_function_name + letter
-                    counter += 1
-                file.seek(1, 1)  # skip string end byte
-                file.seek(1, 1)  # skip child header
-                length = struct.unpack("H", file.read(1) + b'\x00')  # get string length
-                texture_name = ""
-                counter = 0
-                while counter < length[0] - 1:
-                    letter = str(file.read(1))
-                    letter = letter[2:len(letter) - 1]
-                    texture_name = texture_name + letter
-                    counter += 1
-                # replace texture format with .dds
-                if texture_name != "None":
-                    texture_name = texture_name[0:len(texture_name) - 4] + ".dds"
-                file.seek(1, 1)  # skip string end byte
 
                 load_image(texture_name)
                 if texture_function_name != "SpecularTexture":
                     exec('material.' + texture_function_name + '= texture_name')
->>>>>>> 6e4d9bf8
 
         def createUVLayer(layerName, uv_coordinates):
             vert_uvs = uv_coordinates
@@ -991,28 +888,6 @@
             file.seek(1, 1)  # skip end byte of name
             return string
 
-<<<<<<< HEAD
-        def hideObject(object):
-
-            # set correct area type via context overwrite
-            context_override = bpy.context.copy()
-            area = None
-            for window in bpy.context.window_manager.windows:
-                screen = window.screen
-                for a in screen.areas:
-                    if a.type == 'VIEW_3D':
-                        area = a
-                        break
-
-            context_override['area'] = area
-
-            bpy.ops.object.select_all(context_override, action='DESELECT')
-            object.select_set(True)
-            bpy.ops.object.hide_view_set(context_override)
-            object.hide_render = True
-
-=======
->>>>>>> 6e4d9bf8
         def hideLODs():
             # hides all but the most detailed LOD in Blender
             for object in bpy.data.objects:
@@ -1026,12 +901,7 @@
                         # hide smaller LODS
                         counter = 0
                         while(counter < lodCounter-1):
-<<<<<<< HEAD
-                            hideObject(
-                                bpy.data.objects[object.name[:-1] + str(counter)])
-=======
                             bpy.data.objects[object.name[:-1] + str(counter)].hide_set(True)
->>>>>>> 6e4d9bf8
                             counter += 1
 
             # hide object if its a shadow or a collision
@@ -1096,14 +966,9 @@
                     return
 
         def validate_material_prop(name):
-<<<<<<< HEAD
-            material_props = ["BaseTexture", "NormalTexture", "GlossTexture", "WaveTexture", "DistortionTexture", "CloudTexture", "CloudNormalTexture", "Emissive", "Diffuse", "Specular", "Shininess", "Colorization", "DebugColor", "UVOffset", "Color", "UVScrollRate", "DiffuseColor",
-                              "EdgeBrightness", "BaseUVScale", "WaveUVScale", "DistortUVScale", "BaseUVScrollRate", "WaveUVScrollRate", "DistortUVScrollRate", "BendScale", "Diffuse1", "CloudScrollRate", "CloudScale", "SFreq",  "TFreq", "DistortionScale", "Atmosphere", "CityColor", "AtmospherePower"]
-=======
             material_props = ["BaseTexture", "NormalTexture", "GlossTexture", "WaveTexture", "DistortionTexture", "CloudTexture", "CloudNormalTexture", "Emissive", "Diffuse", "Specular","Shininess","Colorization" \
                 ,"DebugColor","UVOffset","Color","UVScrollRate","DiffuseColor","EdgeBrightness","BaseUVScale","WaveUVScale","DistortUVScale","BaseUVScrollRate","WaveUVScrollRate","DistortUVScrollRate","BendScale" \
                 , "Diffuse1","CloudScrollRate","CloudScale", "SFreq",  "TFreq", "DistortionScale", "Atmosphere", "CityColor", "AtmospherePower", "SpecularTexture"]
->>>>>>> 6e4d9bf8
 
             if(name in material_props):
                 return True
@@ -1232,16 +1097,10 @@
                     createdArmature.parent = armature
                     createdArmature.parent_bone = self.parentName
                     createdArmature.parent_type = 'BONE'
-<<<<<<< HEAD
-
-        # this lets blender know the operator finished successfully.
-        return {'FINISHED'}
-=======
         for object in bpy.data.objects:
             for constraint in object.constraints:
                 constraint.inverse_matrix = mathutils.Matrix.Identity(4)
         return {'FINISHED'}            # this lets blender know the operator finished successfully.
->>>>>>> 6e4d9bf8
 
     def invoke(self, context, event):
         context.window_manager.fileselect_add(self)
